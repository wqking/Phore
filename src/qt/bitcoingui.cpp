--- conflicted
+++ resolved
@@ -145,10 +145,7 @@
     {
         /** Create wallet frame*/
         walletFrame = new WalletFrame(this);
-<<<<<<< HEAD
         tradingWindow = new tradingDialog(this); // Bittrex trading
-=======
->>>>>>> 922122e8
     } else
 #endif // ENABLE_WALLET
     {
