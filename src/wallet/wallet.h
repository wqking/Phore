--- conflicted
+++ resolved
@@ -780,12 +780,8 @@
     void GenerateNewHDChain(const std::string& words, const SecureString& strWalletPassphrase = std::string().c_str());
     void GenerateNewHDChain(const std::vector<std::string>& words, const SecureString& strWalletPassphrase = std::string().c_str());
     /* Set the HD chain model (chain child index counters) */
-<<<<<<< HEAD
     bool SetHDChain(const CHDChain& chain, bool memonly, CWalletDB * walletDB = nullptr);
-=======
-    bool SetHDChain(const CHDChain& chain, bool memonly);
     bool UpgradeHdChainEncrypted(const SecureString& strWalletPassphrase, const CHDChain& chain);
->>>>>>> d06d4b8c
     bool SetCryptedHDChain(const CHDChain& chain, bool memonly);
     bool GetDecryptedHDChain(CHDChain& hdChainRet);
 
