--- conflicted
+++ resolved
@@ -1581,13 +1581,8 @@
         BitcoinMiner(pwallet, true);
         boost::this_thread::interruption_point();
     } catch (std::exception& e) {
-<<<<<<< HEAD
-        LogPrintf("ThreadStakeMinter() exception, message: %s \n", e.what());
-=======
         LogPrintf("ThreadStakeMinter() exception: %s \n", e.what());
         ThreadStakeMinter();
-
->>>>>>> a942e165
     } catch (...) {
         LogPrintf("ThreadStakeMinter() error \n");
     }
