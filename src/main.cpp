// Copyright (c) 2009-2010 Satoshi Nakamoto
// Copyright (c) 2009-2012 The Bitcoin developers
// Distributed under the MIT/X11 software license, see the accompanying
// file COPYING or http://www.opensource.org/licenses/mit-license.php.

#include "checkpoints.h"
#include "db.h"
#include "net.h"
#include "init.h"
#include "ui_interface.h"
#include <boost/algorithm/string/replace.hpp>
#include <boost/filesystem.hpp>
#include <boost/filesystem/fstream.hpp>

using namespace std;
using namespace boost;

//
// Global state
//

CCriticalSection cs_setpwalletRegistered;
set<CWallet*> setpwalletRegistered;

CCriticalSection cs_main;

CTxMemPool mempool;
unsigned int nTransactionsUpdated = 0;

map<uint256, CBlockIndex*> mapBlockIndex;
uint256 hashGenesisBlock("0x000000000019d6689c085ae165831e934ff763ae46a2a6c172b3f1b60a8ce26f");
static CBigNum bnProofOfWorkLimit(~uint256(0) >> 32);
CBlockIndex* pindexGenesisBlock = NULL;
int nBestHeight = -1;
CBigNum bnBestChainWork = 0;
CBigNum bnBestInvalidWork = 0;
uint256 hashBestChain = 0;
CBlockIndex* pindexBest = NULL;
int64 nTimeBestReceived = 0;

CMedianFilter<int> cPeerBlockCounts(5, 0); // Amount of blocks that other nodes claim to have

map<uint256, CBlock*> mapOrphanBlocks;
multimap<uint256, CBlock*> mapOrphanBlocksByPrev;

map<uint256, CDataStream*> mapOrphanTransactions;
map<uint256, map<uint256, CDataStream*> > mapOrphanTransactionsByPrev;

// Constant stuff for coinbase transactions we create:
CScript COINBASE_FLAGS;

const string strMessageMagic = "Bitcoin Signed Message:\n";

double dHashesPerSec;
int64 nHPSTimerStart;

// Settings
int64 nTransactionFee = 0;



//////////////////////////////////////////////////////////////////////////////
//
// dispatching functions
//

// These functions dispatch to one or all registered wallets


void RegisterWallet(CWallet* pwalletIn)
{
    {
        LOCK(cs_setpwalletRegistered);
        setpwalletRegistered.insert(pwalletIn);
    }
}

void UnregisterWallet(CWallet* pwalletIn)
{
    {
        LOCK(cs_setpwalletRegistered);
        setpwalletRegistered.erase(pwalletIn);
    }
}

// check whether the passed transaction is from us
bool static IsFromMe(CTransaction& tx)
{
    BOOST_FOREACH(CWallet* pwallet, setpwalletRegistered)
        if (pwallet->IsFromMe(tx))
            return true;
    return false;
}

// get the wallet transaction with the given hash (if it exists)
bool static GetTransaction(const uint256& hashTx, CWalletTx& wtx)
{
    BOOST_FOREACH(CWallet* pwallet, setpwalletRegistered)
        if (pwallet->GetTransaction(hashTx,wtx))
            return true;
    return false;
}

// erases transaction with the given hash from all wallets
void static EraseFromWallets(uint256 hash)
{
    BOOST_FOREACH(CWallet* pwallet, setpwalletRegistered)
        pwallet->EraseFromWallet(hash);
}

// make sure all wallets know about the given transaction, in the given block
void SyncWithWallets(const CTransaction& tx, const CBlock* pblock, bool fUpdate)
{
    BOOST_FOREACH(CWallet* pwallet, setpwalletRegistered)
        pwallet->AddToWalletIfInvolvingMe(tx, pblock, fUpdate);
}

// notify wallets about a new best chain
void static SetBestChain(const CBlockLocator& loc)
{
    BOOST_FOREACH(CWallet* pwallet, setpwalletRegistered)
        pwallet->SetBestChain(loc);
}

// notify wallets about an updated transaction
void static UpdatedTransaction(const uint256& hashTx)
{
    BOOST_FOREACH(CWallet* pwallet, setpwalletRegistered)
        pwallet->UpdatedTransaction(hashTx);
}

// dump all wallets
void static PrintWallets(const CBlock& block)
{
    BOOST_FOREACH(CWallet* pwallet, setpwalletRegistered)
        pwallet->PrintWallet(block);
}

// notify wallets about an incoming inventory (for request counts)
void static Inventory(const uint256& hash)
{
    BOOST_FOREACH(CWallet* pwallet, setpwalletRegistered)
        pwallet->Inventory(hash);
}

// ask wallets to resend their transactions
void static ResendWalletTransactions()
{
    BOOST_FOREACH(CWallet* pwallet, setpwalletRegistered)
        pwallet->ResendWalletTransactions();
}







//////////////////////////////////////////////////////////////////////////////
//
// mapOrphanTransactions
//

bool AddOrphanTx(const CDataStream& vMsg)
{
    CTransaction tx;
    CDataStream(vMsg) >> tx;
    uint256 hash = tx.GetHash();
    if (mapOrphanTransactions.count(hash))
        return false;

    CDataStream* pvMsg = new CDataStream(vMsg);

    // Ignore big transactions, to avoid a
    // send-big-orphans memory exhaustion attack. If a peer has a legitimate
    // large transaction with a missing parent then we assume
    // it will rebroadcast it later, after the parent transaction(s)
    // have been mined or received.
    // 10,000 orphans, each of which is at most 5,000 bytes big is
    // at most 500 megabytes of orphans:
    if (pvMsg->size() > 5000)
    {
        printf("ignoring large orphan tx (size: %u, hash: %s)\n", pvMsg->size(), hash.ToString().substr(0,10).c_str());
        delete pvMsg;
        return false;
    }

    mapOrphanTransactions[hash] = pvMsg;
    BOOST_FOREACH(const CTxIn& txin, tx.vin)
        mapOrphanTransactionsByPrev[txin.prevout.hash].insert(make_pair(hash, pvMsg));

    printf("stored orphan tx %s (mapsz %u)\n", hash.ToString().substr(0,10).c_str(),
        mapOrphanTransactions.size());
    return true;
}

void static EraseOrphanTx(uint256 hash)
{
    if (!mapOrphanTransactions.count(hash))
        return;
    const CDataStream* pvMsg = mapOrphanTransactions[hash];
    CTransaction tx;
    CDataStream(*pvMsg) >> tx;
    BOOST_FOREACH(const CTxIn& txin, tx.vin)
    {
        mapOrphanTransactionsByPrev[txin.prevout.hash].erase(hash);
        if (mapOrphanTransactionsByPrev[txin.prevout.hash].empty())
            mapOrphanTransactionsByPrev.erase(txin.prevout.hash);
    }
    delete pvMsg;
    mapOrphanTransactions.erase(hash);
}

unsigned int LimitOrphanTxSize(unsigned int nMaxOrphans)
{
    unsigned int nEvicted = 0;
    while (mapOrphanTransactions.size() > nMaxOrphans)
    {
        // Evict a random orphan:
        uint256 randomhash = GetRandHash();
        map<uint256, CDataStream*>::iterator it = mapOrphanTransactions.lower_bound(randomhash);
        if (it == mapOrphanTransactions.end())
            it = mapOrphanTransactions.begin();
        EraseOrphanTx(it->first);
        ++nEvicted;
    }
    return nEvicted;
}







//////////////////////////////////////////////////////////////////////////////
//
// CTransaction and CTxIndex
//

bool CTransaction::ReadFromDisk(CTxDB& txdb, COutPoint prevout, CTxIndex& txindexRet)
{
    SetNull();
    if (!txdb.ReadTxIndex(prevout.hash, txindexRet))
        return false;
    if (!ReadFromDisk(txindexRet.pos))
        return false;
    if (prevout.n >= vout.size())
    {
        SetNull();
        return false;
    }
    return true;
}

bool CTransaction::ReadFromDisk(CTxDB& txdb, COutPoint prevout)
{
    CTxIndex txindex;
    return ReadFromDisk(txdb, prevout, txindex);
}

bool CTransaction::ReadFromDisk(COutPoint prevout)
{
    CTxDB txdb("r");
    CTxIndex txindex;
    return ReadFromDisk(txdb, prevout, txindex);
}

bool CTransaction::IsStandard() const
{
    if (nVersion > CTransaction::CURRENT_VERSION)
        return false;

    BOOST_FOREACH(const CTxIn& txin, vin)
    {
        // Biggest 'standard' txin is a 3-signature 3-of-3 CHECKMULTISIG
        // pay-to-script-hash, which is 3 ~80-byte signatures, 3
        // ~65-byte public keys, plus a few script ops.
        if (txin.scriptSig.size() > 500)
            return false;
        if (!txin.scriptSig.IsPushOnly())
            return false;
    }
    BOOST_FOREACH(const CTxOut& txout, vout)
        if (!::IsStandard(txout.scriptPubKey))
            return false;
    return true;
}

//
// Check transaction inputs, and make sure any
// pay-to-script-hash transactions are evaluating IsStandard scripts
//
// Why bother? To avoid denial-of-service attacks; an attacker
// can submit a standard HASH... OP_EQUAL transaction,
// which will get accepted into blocks. The redemption
// script can be anything; an attacker could use a very
// expensive-to-check-upon-redemption script like:
//   DUP CHECKSIG DROP ... repeated 100 times... OP_1
//
bool CTransaction::AreInputsStandard(const MapPrevTx& mapInputs) const
{
    if (IsCoinBase())
        return true; // Coinbases don't use vin normally

    for (unsigned int i = 0; i < vin.size(); i++)
    {
        const CTxOut& prev = GetOutputFor(vin[i], mapInputs);

        vector<vector<unsigned char> > vSolutions;
        txnouttype whichType;
        // get the scriptPubKey corresponding to this input:
        const CScript& prevScript = prev.scriptPubKey;
        if (!Solver(prevScript, whichType, vSolutions))
            return false;
        int nArgsExpected = ScriptSigArgsExpected(whichType, vSolutions);
        if (nArgsExpected < 0)
            return false;

        // Transactions with extra stuff in their scriptSigs are
        // non-standard. Note that this EvalScript() call will
        // be quick, because if there are any operations
        // beside "push data" in the scriptSig the
        // IsStandard() call returns false
        vector<vector<unsigned char> > stack;
        if (!EvalScript(stack, vin[i].scriptSig, *this, i, 0))
            return false;

        if (whichType == TX_SCRIPTHASH)
        {
            if (stack.empty())
                return false;
            CScript subscript(stack.back().begin(), stack.back().end());
            vector<vector<unsigned char> > vSolutions2;
            txnouttype whichType2;
            if (!Solver(subscript, whichType2, vSolutions2))
                return false;
            if (whichType2 == TX_SCRIPTHASH)
                return false;

            int tmpExpected;
            tmpExpected = ScriptSigArgsExpected(whichType2, vSolutions2);
            if (tmpExpected < 0)
                return false;
            nArgsExpected += tmpExpected;
        }

        if (stack.size() != (unsigned int)nArgsExpected)
            return false;
    }

    return true;
}

unsigned int
CTransaction::GetLegacySigOpCount() const
{
    unsigned int nSigOps = 0;
    BOOST_FOREACH(const CTxIn& txin, vin)
    {
        nSigOps += txin.scriptSig.GetSigOpCount(false);
    }
    BOOST_FOREACH(const CTxOut& txout, vout)
    {
        nSigOps += txout.scriptPubKey.GetSigOpCount(false);
    }
    return nSigOps;
}


int CMerkleTx::SetMerkleBranch(const CBlock* pblock)
{
    if (fClient)
    {
        if (hashBlock == 0)
            return 0;
    }
    else
    {
        CBlock blockTmp;
        if (pblock == NULL)
        {
            // Load the block this tx is in
            CTxIndex txindex;
            if (!CTxDB("r").ReadTxIndex(GetHash(), txindex))
                return 0;
            if (!blockTmp.ReadFromDisk(txindex.pos.nFile, txindex.pos.nBlockPos))
                return 0;
            pblock = &blockTmp;
        }

        // Update the tx's hashBlock
        hashBlock = pblock->GetHash();

        // Locate the transaction
        for (nIndex = 0; nIndex < (int)pblock->vtx.size(); nIndex++)
            if (pblock->vtx[nIndex] == *(CTransaction*)this)
                break;
        if (nIndex == (int)pblock->vtx.size())
        {
            vMerkleBranch.clear();
            nIndex = -1;
            printf("ERROR: SetMerkleBranch() : couldn't find tx in block\n");
            return 0;
        }

        // Fill in merkle branch
        vMerkleBranch = pblock->GetMerkleBranch(nIndex);
    }

    // Is the tx in a block that's in the main chain
    map<uint256, CBlockIndex*>::iterator mi = mapBlockIndex.find(hashBlock);
    if (mi == mapBlockIndex.end())
        return 0;
    CBlockIndex* pindex = (*mi).second;
    if (!pindex || !pindex->IsInMainChain())
        return 0;

    return pindexBest->nHeight - pindex->nHeight + 1;
}







bool CTransaction::CheckTransaction() const
{
    // Basic checks that don't depend on any context
    if (vin.empty())
        return DoS(10, error("CTransaction::CheckTransaction() : vin empty"));
    if (vout.empty())
        return DoS(10, error("CTransaction::CheckTransaction() : vout empty"));
    // Size limits
    if (::GetSerializeSize(*this, SER_NETWORK, PROTOCOL_VERSION) > MAX_BLOCK_SIZE)
        return DoS(100, error("CTransaction::CheckTransaction() : size limits failed"));

    // Check for negative or overflow output values
    int64 nValueOut = 0;
    BOOST_FOREACH(const CTxOut& txout, vout)
    {
        if (txout.nValue < 0)
            return DoS(100, error("CTransaction::CheckTransaction() : txout.nValue negative"));
        if (txout.nValue > MAX_MONEY)
            return DoS(100, error("CTransaction::CheckTransaction() : txout.nValue too high"));
        nValueOut += txout.nValue;
        if (!MoneyRange(nValueOut))
            return DoS(100, error("CTransaction::CheckTransaction() : txout total out of range"));
    }

    // Check for duplicate inputs
    set<COutPoint> vInOutPoints;
    BOOST_FOREACH(const CTxIn& txin, vin)
    {
        if (vInOutPoints.count(txin.prevout))
            return false;
        vInOutPoints.insert(txin.prevout);
    }

    if (IsCoinBase())
    {
        if (vin[0].scriptSig.size() < 2 || vin[0].scriptSig.size() > 100)
            return DoS(100, error("CTransaction::CheckTransaction() : coinbase script size"));
    }
    else
    {
        BOOST_FOREACH(const CTxIn& txin, vin)
            if (txin.prevout.IsNull())
                return DoS(10, error("CTransaction::CheckTransaction() : prevout is null"));
    }

    return true;
}

bool CTxMemPool::accept(CTxDB& txdb, CTransaction &tx, bool fCheckInputs,
                        bool* pfMissingInputs)
{
    if (pfMissingInputs)
        *pfMissingInputs = false;

    if (!tx.CheckTransaction())
        return error("CTxMemPool::accept() : CheckTransaction failed");

    // Coinbase is only valid in a block, not as a loose transaction
    if (tx.IsCoinBase())
        return tx.DoS(100, error("CTxMemPool::accept() : coinbase as individual tx"));

    // To help v0.1.5 clients who would see it as a negative number
    if ((int64)tx.nLockTime > std::numeric_limits<int>::max())
        return error("CTxMemPool::accept() : not accepting nLockTime beyond 2038 yet");

    // Rather not work on nonstandard transactions (unless -testnet)
    if (!fTestNet && !tx.IsStandard())
        return error("CTxMemPool::accept() : nonstandard transaction type");

    // Do we already have it?
    uint256 hash = tx.GetHash();
    {
        LOCK(cs);
        if (mapTx.count(hash))
            return false;
    }
    if (fCheckInputs)
        if (txdb.ContainsTx(hash))
            return false;

    // Check for conflicts with in-memory transactions
    CTransaction* ptxOld = NULL;
    for (unsigned int i = 0; i < tx.vin.size(); i++)
    {
        COutPoint outpoint = tx.vin[i].prevout;
        if (mapNextTx.count(outpoint))
        {
            // Disable replacement feature for now
            return false;

            // Allow replacing with a newer version of the same transaction
            if (i != 0)
                return false;
            ptxOld = mapNextTx[outpoint].ptx;
            if (ptxOld->IsFinal())
                return false;
            if (!tx.IsNewerThan(*ptxOld))
                return false;
            for (unsigned int i = 0; i < tx.vin.size(); i++)
            {
                COutPoint outpoint = tx.vin[i].prevout;
                if (!mapNextTx.count(outpoint) || mapNextTx[outpoint].ptx != ptxOld)
                    return false;
            }
            break;
        }
    }

    if (fCheckInputs)
    {
        MapPrevTx mapInputs;
        map<uint256, CTxIndex> mapUnused;
        bool fInvalid = false;
        if (!tx.FetchInputs(txdb, mapUnused, false, false, mapInputs, fInvalid))
        {
            if (fInvalid)
                return error("CTxMemPool::accept() : FetchInputs found invalid tx %s", hash.ToString().substr(0,10).c_str());
            if (pfMissingInputs)
                *pfMissingInputs = true;
            return false;
        }

        // Check for non-standard pay-to-script-hash in inputs
        if (!tx.AreInputsStandard(mapInputs) && !fTestNet)
            return error("CTxMemPool::accept() : nonstandard transaction input");

        // Note: if you modify this code to accept non-standard transactions, then
        // you should add code here to check that the transaction does a
        // reasonable number of ECDSA signature verifications.

        int64 nFees = tx.GetValueIn(mapInputs)-tx.GetValueOut();
        unsigned int nSize = ::GetSerializeSize(tx, SER_NETWORK, PROTOCOL_VERSION);

        // Don't accept it if it can't get into a block
        if (nFees < tx.GetMinFee(1000, true, GMF_RELAY))
            return error("CTxMemPool::accept() : not enough fees");

        // Continuously rate-limit free transactions
        // This mitigates 'penny-flooding' -- sending thousands of free transactions just to
        // be annoying or make other's transactions take longer to confirm.
        if (nFees < MIN_RELAY_TX_FEE)
        {
            static CCriticalSection cs;
            static double dFreeCount;
            static int64 nLastTime;
            int64 nNow = GetTime();

            {
                LOCK(cs);
                // Use an exponentially decaying ~10-minute window:
                dFreeCount *= pow(1.0 - 1.0/600.0, (double)(nNow - nLastTime));
                nLastTime = nNow;
                // -limitfreerelay unit is thousand-bytes-per-minute
                // At default rate it would take over a month to fill 1GB
                if (dFreeCount > GetArg("-limitfreerelay", 15)*10*1000 && !IsFromMe(tx))
                    return error("CTxMemPool::accept() : free transaction rejected by rate limiter");
                if (fDebug)
                    printf("Rate limit dFreeCount: %g => %g\n", dFreeCount, dFreeCount+nSize);
                dFreeCount += nSize;
            }
        }

        // Check against previous transactions
        // This is done last to help prevent CPU exhaustion denial-of-service attacks.
        if (!tx.ConnectInputs(mapInputs, mapUnused, CDiskTxPos(1,1,1), pindexBest, false, false))
        {
            return error("CTxMemPool::accept() : ConnectInputs failed %s", hash.ToString().substr(0,10).c_str());
        }
    }

    // Store transaction in memory
    {
        LOCK(cs);
        if (ptxOld)
        {
            printf("CTxMemPool::accept() : replacing tx %s with new version\n", ptxOld->GetHash().ToString().c_str());
            remove(*ptxOld);
        }
        addUnchecked(hash, tx);
    }

    ///// are we sure this is ok when loading transactions or restoring block txes
    // If updated, erase old tx from wallet
    if (ptxOld)
        EraseFromWallets(ptxOld->GetHash());

    printf("CTxMemPool::accept() : accepted %s (poolsz %u)\n",
           hash.ToString().substr(0,10).c_str(),
           mapTx.size());
    return true;
}

bool CTransaction::AcceptToMemoryPool(CTxDB& txdb, bool fCheckInputs, bool* pfMissingInputs)
{
    return mempool.accept(txdb, *this, fCheckInputs, pfMissingInputs);
}

bool CTxMemPool::addUnchecked(const uint256& hash, CTransaction &tx)
{
    // Add to memory pool without checking anything.  Don't call this directly,
    // call CTxMemPool::accept to properly check the transaction first.
    {
        mapTx[hash] = tx;
        for (unsigned int i = 0; i < tx.vin.size(); i++)
            mapNextTx[tx.vin[i].prevout] = CInPoint(&mapTx[hash], i);
        nTransactionsUpdated++;
    }
    return true;
}


bool CTxMemPool::remove(CTransaction &tx)
{
    // Remove transaction from memory pool
    {
        LOCK(cs);
        uint256 hash = tx.GetHash();
        if (mapTx.count(hash))
        {
            BOOST_FOREACH(const CTxIn& txin, tx.vin)
                mapNextTx.erase(txin.prevout);
            mapTx.erase(hash);
            nTransactionsUpdated++;
        }
    }
    return true;
}

void CTxMemPool::queryHashes(std::vector<uint256>& vtxid)
{
    vtxid.clear();

    LOCK(cs);
    vtxid.reserve(mapTx.size());
    for (map<uint256, CTransaction>::iterator mi = mapTx.begin(); mi != mapTx.end(); ++mi)
        vtxid.push_back((*mi).first);
}




int CMerkleTx::GetDepthInMainChain(CBlockIndex* &pindexRet) const
{
    if (hashBlock == 0 || nIndex == -1)
        return 0;

    // Find the block it claims to be in
    map<uint256, CBlockIndex*>::iterator mi = mapBlockIndex.find(hashBlock);
    if (mi == mapBlockIndex.end())
        return 0;
    CBlockIndex* pindex = (*mi).second;
    if (!pindex || !pindex->IsInMainChain())
        return 0;

    // Make sure the merkle branch connects to this block
    if (!fMerkleVerified)
    {
        if (CBlock::CheckMerkleBranch(GetHash(), vMerkleBranch, nIndex) != pindex->hashMerkleRoot)
            return 0;
        fMerkleVerified = true;
    }

    pindexRet = pindex;
    return pindexBest->nHeight - pindex->nHeight + 1;
}


int CMerkleTx::GetBlocksToMaturity() const
{
    if (!IsCoinBase())
        return 0;
    return max(0, (COINBASE_MATURITY+20) - GetDepthInMainChain());
}


bool CMerkleTx::AcceptToMemoryPool(CTxDB& txdb, bool fCheckInputs)
{
    if (fClient)
    {
        if (!IsInMainChain() && !ClientConnectInputs())
            return false;
        return CTransaction::AcceptToMemoryPool(txdb, false);
    }
    else
    {
        return CTransaction::AcceptToMemoryPool(txdb, fCheckInputs);
    }
}

bool CMerkleTx::AcceptToMemoryPool()
{
    CTxDB txdb("r");
    return AcceptToMemoryPool(txdb);
}



bool CWalletTx::AcceptWalletTransaction(CTxDB& txdb, bool fCheckInputs)
{

    {
        LOCK(mempool.cs);
        // Add previous supporting transactions first
        BOOST_FOREACH(CMerkleTx& tx, vtxPrev)
        {
            if (!tx.IsCoinBase())
            {
                uint256 hash = tx.GetHash();
                if (!mempool.exists(hash) && !txdb.ContainsTx(hash))
                    tx.AcceptToMemoryPool(txdb, fCheckInputs);
            }
        }
        return AcceptToMemoryPool(txdb, fCheckInputs);
    }
    return false;
}

bool CWalletTx::AcceptWalletTransaction()
{
    CTxDB txdb("r");
    return AcceptWalletTransaction(txdb);
}

int CTxIndex::GetDepthInMainChain() const
{
    // Read block header
    CBlock block;
    if (!block.ReadFromDisk(pos.nFile, pos.nBlockPos, false))
        return 0;
    // Find the block in the index
    map<uint256, CBlockIndex*>::iterator mi = mapBlockIndex.find(block.GetHash());
    if (mi == mapBlockIndex.end())
        return 0;
    CBlockIndex* pindex = (*mi).second;
    if (!pindex || !pindex->IsInMainChain())
        return 0;
    return 1 + nBestHeight - pindex->nHeight;
}

// Return transaction in tx, and if it was found inside a block, its hash is placed in hashBlock
bool GetTransaction(const uint256 &hash, CTransaction &tx, uint256 &hashBlock)
{
    {
        LOCK(cs_main);
        {
            LOCK(mempool.cs);
            if (mempool.exists(hash))
            {
                tx = mempool.lookup(hash);
                return true;
            }
        }
        CTxDB txdb("r");
        CTxIndex txindex;
        if (tx.ReadFromDisk(txdb, COutPoint(hash, 0), txindex))
        {
            CBlock block;
            if (block.ReadFromDisk(txindex.pos.nFile, txindex.pos.nBlockPos, false))
                hashBlock = block.GetHash();
            return true;
        }
    }
    return false;
}








//////////////////////////////////////////////////////////////////////////////
//
// CBlock and CBlockIndex
//

bool CBlock::ReadFromDisk(const CBlockIndex* pindex, bool fReadTransactions)
{
    if (!fReadTransactions)
    {
        *this = pindex->GetBlockHeader();
        return true;
    }
    if (!ReadFromDisk(pindex->nFile, pindex->nBlockPos, fReadTransactions))
        return false;
    if (GetHash() != pindex->GetBlockHash())
        return error("CBlock::ReadFromDisk() : GetHash() doesn't match index");
    return true;
}

uint256 static GetOrphanRoot(const CBlock* pblock)
{
    // Work back to the first block in the orphan chain
    while (mapOrphanBlocks.count(pblock->hashPrevBlock))
        pblock = mapOrphanBlocks[pblock->hashPrevBlock];
    return pblock->GetHash();
}

int64 static GetBlockValue(int nHeight, int64 nFees)
{
    int64 nSubsidy = 50 * COIN;

    // Subsidy is cut in half every 4 years
    nSubsidy >>= (nHeight / 210000);

    return nSubsidy + nFees;
}

static const int64 nTargetTimespan = 14 * 24 * 60 * 60; // two weeks
static const int64 nTargetSpacing = 10 * 60;
static const int64 nInterval = nTargetTimespan / nTargetSpacing;

//
// minimum amount of work that could possibly be required nTime after
// minimum work required was nBase
//
unsigned int ComputeMinWork(unsigned int nBase, int64 nTime)
{
    // Testnet has min-difficulty blocks
    // after nTargetSpacing*2 time between blocks:
    if (fTestNet && nTime > nTargetSpacing*2)
        return bnProofOfWorkLimit.GetCompact();

    CBigNum bnResult;
    bnResult.SetCompact(nBase);
    while (nTime > 0 && bnResult < bnProofOfWorkLimit)
    {
        // Maximum 400% adjustment...
        bnResult *= 4;
        // ... in best-case exactly 4-times-normal target time
        nTime -= nTargetTimespan*4;
    }
    if (bnResult > bnProofOfWorkLimit)
        bnResult = bnProofOfWorkLimit;
    return bnResult.GetCompact();
}

unsigned int static GetNextWorkRequired(const CBlockIndex* pindexLast, const CBlock *pblock)
{
    unsigned int nProofOfWorkLimit = bnProofOfWorkLimit.GetCompact();

    // Genesis block
    if (pindexLast == NULL)
        return nProofOfWorkLimit;

    // Only change once per interval
    if ((pindexLast->nHeight+1) % nInterval != 0)
    {
        // Special difficulty rule for testnet:
        if (fTestNet)
        {
            // If the new block's timestamp is more than 2* 10 minutes
            // then allow mining of a min-difficulty block.
            if (pblock->nTime > pindexLast->nTime + nTargetSpacing*2)
                return nProofOfWorkLimit;
            else
            {
                // Return the last non-special-min-difficulty-rules-block
                const CBlockIndex* pindex = pindexLast;
                while (pindex->pprev && pindex->nHeight % nInterval != 0 && pindex->nBits == nProofOfWorkLimit)
                    pindex = pindex->pprev;
                return pindex->nBits;
            }
        }

        return pindexLast->nBits;
    }

    // Go back by what we want to be 14 days worth of blocks
    const CBlockIndex* pindexFirst = pindexLast;
    for (int i = 0; pindexFirst && i < nInterval-1; i++)
        pindexFirst = pindexFirst->pprev;
    assert(pindexFirst);

    // Limit adjustment step
    int64 nActualTimespan = pindexLast->GetBlockTime() - pindexFirst->GetBlockTime();
    printf("  nActualTimespan = %"PRI64d"  before bounds\n", nActualTimespan);
    if (nActualTimespan < nTargetTimespan/4)
        nActualTimespan = nTargetTimespan/4;
    if (nActualTimespan > nTargetTimespan*4)
        nActualTimespan = nTargetTimespan*4;

    // Retarget
    CBigNum bnNew;
    bnNew.SetCompact(pindexLast->nBits);
    bnNew *= nActualTimespan;
    bnNew /= nTargetTimespan;

    if (bnNew > bnProofOfWorkLimit)
        bnNew = bnProofOfWorkLimit;

    /// debug print
    printf("GetNextWorkRequired RETARGET\n");
    printf("nTargetTimespan = %"PRI64d"    nActualTimespan = %"PRI64d"\n", nTargetTimespan, nActualTimespan);
    printf("Before: %08x  %s\n", pindexLast->nBits, CBigNum().SetCompact(pindexLast->nBits).getuint256().ToString().c_str());
    printf("After:  %08x  %s\n", bnNew.GetCompact(), bnNew.getuint256().ToString().c_str());

    return bnNew.GetCompact();
}

bool CheckProofOfWork(uint256 hash, unsigned int nBits)
{
    CBigNum bnTarget;
    bnTarget.SetCompact(nBits);

    // Check range
    if (bnTarget <= 0 || bnTarget > bnProofOfWorkLimit)
        return error("CheckProofOfWork() : nBits below minimum work");

    // Check proof of work matches claimed amount
    if (hash > bnTarget.getuint256())
        return error("CheckProofOfWork() : hash doesn't match nBits");

    return true;
}

// Return maximum amount of blocks that other nodes claim to have
int GetNumBlocksOfPeers()
{
    return std::max(cPeerBlockCounts.median(), Checkpoints::GetTotalBlocksEstimate());
}

bool IsInitialBlockDownload()
{
    if (pindexBest == NULL || nBestHeight < Checkpoints::GetTotalBlocksEstimate())
        return true;
    static int64 nLastUpdate;
    static CBlockIndex* pindexLastBest;
    if (pindexBest != pindexLastBest)
    {
        pindexLastBest = pindexBest;
        nLastUpdate = GetTime();
    }
    return (GetTime() - nLastUpdate < 10 &&
            pindexBest->GetBlockTime() < GetTime() - 24 * 60 * 60);
}

void static InvalidChainFound(CBlockIndex* pindexNew)
{
    if (pindexNew->bnChainWork > bnBestInvalidWork)
    {
        bnBestInvalidWork = pindexNew->bnChainWork;
        CTxDB().WriteBestInvalidWork(bnBestInvalidWork);
        uiInterface.NotifyBlocksChanged();
    }
    printf("InvalidChainFound: invalid block=%s  height=%d  work=%s  date=%s\n",
      pindexNew->GetBlockHash().ToString().substr(0,20).c_str(), pindexNew->nHeight,
      pindexNew->bnChainWork.ToString().c_str(), DateTimeStrFormat("%x %H:%M:%S",
      pindexNew->GetBlockTime()).c_str());
    printf("InvalidChainFound:  current best=%s  height=%d  work=%s  date=%s\n",
      hashBestChain.ToString().substr(0,20).c_str(), nBestHeight, bnBestChainWork.ToString().c_str(),
      DateTimeStrFormat("%x %H:%M:%S", pindexBest->GetBlockTime()).c_str());
    if (pindexBest && bnBestInvalidWork > bnBestChainWork + pindexBest->GetBlockWork() * 6)
        printf("InvalidChainFound: WARNING: Displayed transactions may not be correct!  You may need to upgrade, or other nodes may need to upgrade.\n");
}

void CBlock::UpdateTime(const CBlockIndex* pindexPrev)
{
    nTime = max(pindexPrev->GetMedianTimePast()+1, GetAdjustedTime());

    // Updating time can change work required on testnet:
    if (fTestNet)
        nBits = GetNextWorkRequired(pindexPrev, this);
}











bool CTransaction::DisconnectInputs(CTxDB& txdb)
{
    // Relinquish previous transactions' spent pointers
    if (!IsCoinBase())
    {
        BOOST_FOREACH(const CTxIn& txin, vin)
        {
            COutPoint prevout = txin.prevout;

            // Get prev txindex from disk
            CTxIndex txindex;
            if (!txdb.ReadTxIndex(prevout.hash, txindex))
                return error("DisconnectInputs() : ReadTxIndex failed");

            if (prevout.n >= txindex.vSpent.size())
                return error("DisconnectInputs() : prevout.n out of range");

            // Mark outpoint as not spent
            txindex.vSpent[prevout.n].SetNull();

            // Write back
            if (!txdb.UpdateTxIndex(prevout.hash, txindex))
                return error("DisconnectInputs() : UpdateTxIndex failed");
        }
    }

    // Remove transaction from index
    // This can fail if a duplicate of this transaction was in a chain that got
    // reorganized away. This is only possible if this transaction was completely
    // spent, so erasing it would be a no-op anway.
    txdb.EraseTxIndex(*this);

    return true;
}


bool CTransaction::FetchInputs(CTxDB& txdb, const map<uint256, CTxIndex>& mapTestPool,
                               bool fBlock, bool fMiner, MapPrevTx& inputsRet, bool& fInvalid)
{
    // FetchInputs can return false either because we just haven't seen some inputs
    // (in which case the transaction should be stored as an orphan)
    // or because the transaction is malformed (in which case the transaction should
    // be dropped).  If tx is definitely invalid, fInvalid will be set to true.
    fInvalid = false;

    if (IsCoinBase())
        return true; // Coinbase transactions have no inputs to fetch.

    for (unsigned int i = 0; i < vin.size(); i++)
    {
        COutPoint prevout = vin[i].prevout;
        if (inputsRet.count(prevout.hash))
            continue; // Got it already

        // Read txindex
        CTxIndex& txindex = inputsRet[prevout.hash].first;
        bool fFound = true;
        if ((fBlock || fMiner) && mapTestPool.count(prevout.hash))
        {
            // Get txindex from current proposed changes
            txindex = mapTestPool.find(prevout.hash)->second;
        }
        else
        {
            // Read txindex from txdb
            fFound = txdb.ReadTxIndex(prevout.hash, txindex);
        }
        if (!fFound && (fBlock || fMiner))
            return fMiner ? false : error("FetchInputs() : %s prev tx %s index entry not found", GetHash().ToString().substr(0,10).c_str(),  prevout.hash.ToString().substr(0,10).c_str());

        // Read txPrev
        CTransaction& txPrev = inputsRet[prevout.hash].second;
        if (!fFound || txindex.pos == CDiskTxPos(1,1,1))
        {
            // Get prev tx from single transactions in memory
            {
                LOCK(mempool.cs);
                if (!mempool.exists(prevout.hash))
                    return error("FetchInputs() : %s mempool Tx prev not found %s", GetHash().ToString().substr(0,10).c_str(),  prevout.hash.ToString().substr(0,10).c_str());
                txPrev = mempool.lookup(prevout.hash);
            }
            if (!fFound)
                txindex.vSpent.resize(txPrev.vout.size());
        }
        else
        {
            // Get prev tx from disk
            if (!txPrev.ReadFromDisk(txindex.pos))
                return error("FetchInputs() : %s ReadFromDisk prev tx %s failed", GetHash().ToString().substr(0,10).c_str(),  prevout.hash.ToString().substr(0,10).c_str());
        }
    }

    // Make sure all prevout.n's are valid:
    for (unsigned int i = 0; i < vin.size(); i++)
    {
        const COutPoint prevout = vin[i].prevout;
        assert(inputsRet.count(prevout.hash) != 0);
        const CTxIndex& txindex = inputsRet[prevout.hash].first;
        const CTransaction& txPrev = inputsRet[prevout.hash].second;
        if (prevout.n >= txPrev.vout.size() || prevout.n >= txindex.vSpent.size())
        {
            // Revisit this if/when transaction replacement is implemented and allows
            // adding inputs:
            fInvalid = true;
            return DoS(100, error("FetchInputs() : %s prevout.n out of range %d %d %d prev tx %s\n%s", GetHash().ToString().substr(0,10).c_str(), prevout.n, txPrev.vout.size(), txindex.vSpent.size(), prevout.hash.ToString().substr(0,10).c_str(), txPrev.ToString().c_str()));
        }
    }

    return true;
}

const CTxOut& CTransaction::GetOutputFor(const CTxIn& input, const MapPrevTx& inputs) const
{
    MapPrevTx::const_iterator mi = inputs.find(input.prevout.hash);
    if (mi == inputs.end())
        throw std::runtime_error("CTransaction::GetOutputFor() : prevout.hash not found");

    const CTransaction& txPrev = (mi->second).second;
    if (input.prevout.n >= txPrev.vout.size())
        throw std::runtime_error("CTransaction::GetOutputFor() : prevout.n out of range");

    return txPrev.vout[input.prevout.n];
}

int64 CTransaction::GetValueIn(const MapPrevTx& inputs) const
{
    if (IsCoinBase())
        return 0;

    int64 nResult = 0;
    for (unsigned int i = 0; i < vin.size(); i++)
    {
        nResult += GetOutputFor(vin[i], inputs).nValue;
    }
    return nResult;

}

unsigned int CTransaction::GetP2SHSigOpCount(const MapPrevTx& inputs) const
{
    if (IsCoinBase())
        return 0;

    unsigned int nSigOps = 0;
    for (unsigned int i = 0; i < vin.size(); i++)
    {
        const CTxOut& prevout = GetOutputFor(vin[i], inputs);
        if (prevout.scriptPubKey.IsPayToScriptHash())
            nSigOps += prevout.scriptPubKey.GetSigOpCount(vin[i].scriptSig);
    }
    return nSigOps;
}

bool CTransaction::ConnectInputs(MapPrevTx inputs,
                                 map<uint256, CTxIndex>& mapTestPool, const CDiskTxPos& posThisTx,
                                 const CBlockIndex* pindexBlock, bool fBlock, bool fMiner, bool fStrictPayToScriptHash)
{
    // Take over previous transactions' spent pointers
    // fBlock is true when this is called from AcceptBlock when a new best-block is added to the blockchain
    // fMiner is true when called from the internal bitcoin miner
    // ... both are false when called from CTransaction::AcceptToMemoryPool
    if (!IsCoinBase())
    {
        int64 nValueIn = 0;
        int64 nFees = 0;
        for (unsigned int i = 0; i < vin.size(); i++)
        {
            COutPoint prevout = vin[i].prevout;
            assert(inputs.count(prevout.hash) > 0);
            CTxIndex& txindex = inputs[prevout.hash].first;
            CTransaction& txPrev = inputs[prevout.hash].second;

            if (prevout.n >= txPrev.vout.size() || prevout.n >= txindex.vSpent.size())
                return DoS(100, error("ConnectInputs() : %s prevout.n out of range %d %d %d prev tx %s\n%s", GetHash().ToString().substr(0,10).c_str(), prevout.n, txPrev.vout.size(), txindex.vSpent.size(), prevout.hash.ToString().substr(0,10).c_str(), txPrev.ToString().c_str()));

            // If prev is coinbase, check that it's matured
            if (txPrev.IsCoinBase())
                for (const CBlockIndex* pindex = pindexBlock; pindex && pindexBlock->nHeight - pindex->nHeight < COINBASE_MATURITY; pindex = pindex->pprev)
                    if (pindex->nBlockPos == txindex.pos.nBlockPos && pindex->nFile == txindex.pos.nFile)
                        return error("ConnectInputs() : tried to spend coinbase at depth %d", pindexBlock->nHeight - pindex->nHeight);

            // Check for negative or overflow input values
            nValueIn += txPrev.vout[prevout.n].nValue;
            if (!MoneyRange(txPrev.vout[prevout.n].nValue) || !MoneyRange(nValueIn))
                return DoS(100, error("ConnectInputs() : txin values out of range"));

        }
        // The first loop above does all the inexpensive checks.
        // Only if ALL inputs pass do we perform expensive ECDSA signature checks.
        // Helps prevent CPU exhaustion attacks.
        for (unsigned int i = 0; i < vin.size(); i++)
        {
            COutPoint prevout = vin[i].prevout;
            assert(inputs.count(prevout.hash) > 0);
            CTxIndex& txindex = inputs[prevout.hash].first;
            CTransaction& txPrev = inputs[prevout.hash].second;

            // Check for conflicts (double-spend)
            // This doesn't trigger the DoS code on purpose; if it did, it would make it easier
            // for an attacker to attempt to split the network.
            if (!txindex.vSpent[prevout.n].IsNull())
                return fMiner ? false : error("ConnectInputs() : %s prev tx already used at %s", GetHash().ToString().substr(0,10).c_str(), txindex.vSpent[prevout.n].ToString().c_str());

            // Skip ECDSA signature verification when connecting blocks (fBlock=true)
            // before the last blockchain checkpoint. This is safe because block merkle hashes are
            // still computed and checked, and any change will be caught at the next checkpoint.
            if (!(fBlock && (nBestHeight < Checkpoints::GetTotalBlocksEstimate())))
            {
                // Verify signature
                if (!VerifySignature(txPrev, *this, i, fStrictPayToScriptHash, 0))
                {
                    // only during transition phase for P2SH: do not invoke anti-DoS code for
                    // potentially old clients relaying bad P2SH transactions
                    if (fStrictPayToScriptHash && VerifySignature(txPrev, *this, i, false, 0))
                        return error("ConnectInputs() : %s P2SH VerifySignature failed", GetHash().ToString().substr(0,10).c_str());

                    return DoS(100,error("ConnectInputs() : %s VerifySignature failed", GetHash().ToString().substr(0,10).c_str()));
                }
            }

            // Mark outpoints as spent
            txindex.vSpent[prevout.n] = posThisTx;

            // Write back
            if (fBlock || fMiner)
            {
                mapTestPool[prevout.hash] = txindex;
            }
        }

        if (nValueIn < GetValueOut())
            return DoS(100, error("ConnectInputs() : %s value in < value out", GetHash().ToString().substr(0,10).c_str()));

        // Tally transaction fees
        int64 nTxFee = nValueIn - GetValueOut();
        if (nTxFee < 0)
            return DoS(100, error("ConnectInputs() : %s nTxFee < 0", GetHash().ToString().substr(0,10).c_str()));
        nFees += nTxFee;
        if (!MoneyRange(nFees))
            return DoS(100, error("ConnectInputs() : nFees out of range"));
    }

    return true;
}


bool CTransaction::ClientConnectInputs()
{
    if (IsCoinBase())
        return false;

    // Take over previous transactions' spent pointers
    {
        LOCK(mempool.cs);
        int64 nValueIn = 0;
        for (unsigned int i = 0; i < vin.size(); i++)
        {
            // Get prev tx from single transactions in memory
            COutPoint prevout = vin[i].prevout;
            if (!mempool.exists(prevout.hash))
                return false;
            CTransaction& txPrev = mempool.lookup(prevout.hash);

            if (prevout.n >= txPrev.vout.size())
                return false;

            // Verify signature
            if (!VerifySignature(txPrev, *this, i, true, 0))
                return error("ConnectInputs() : VerifySignature failed");

            ///// this is redundant with the mempool.mapNextTx stuff,
            ///// not sure which I want to get rid of
            ///// this has to go away now that posNext is gone
            // // Check for conflicts
            // if (!txPrev.vout[prevout.n].posNext.IsNull())
            //     return error("ConnectInputs() : prev tx already used");
            //
            // // Flag outpoints as used
            // txPrev.vout[prevout.n].posNext = posThisTx;

            nValueIn += txPrev.vout[prevout.n].nValue;

            if (!MoneyRange(txPrev.vout[prevout.n].nValue) || !MoneyRange(nValueIn))
                return error("ClientConnectInputs() : txin values out of range");
        }
        if (GetValueOut() > nValueIn)
            return false;
    }

    return true;
}




bool CBlock::DisconnectBlock(CTxDB& txdb, CBlockIndex* pindex)
{
    // Disconnect in reverse order
    for (int i = vtx.size()-1; i >= 0; i--)
        if (!vtx[i].DisconnectInputs(txdb))
            return false;

    // Update block index on disk without changing it in memory.
    // The memory index structure will be changed after the db commits.
    if (pindex->pprev)
    {
        CDiskBlockIndex blockindexPrev(pindex->pprev);
        blockindexPrev.hashNext = 0;
        if (!txdb.WriteBlockIndex(blockindexPrev))
            return error("DisconnectBlock() : WriteBlockIndex failed");
    }

    return true;
}

bool CBlock::ConnectBlock(CTxDB& txdb, CBlockIndex* pindex, bool fJustCheck)
{
    // Check it again in case a previous version let a bad block in
    if (!CheckBlock(!fJustCheck, !fJustCheck))
        return false;

    // Do not allow blocks that contain transactions which 'overwrite' older transactions,
    // unless those are already completely spent.
    // If such overwrites are allowed, coinbases and transactions depending upon those
    // can be duplicated to remove the ability to spend the first instance -- even after
    // being sent to another address.
    // See BIP30 and http://r6.ca/blog/20120206T005236Z.html for more information.
    // This logic is not necessary for memory pool transactions, as AcceptToMemoryPool
    // already refuses previously-known transaction id's entirely.
    // This rule applies to all blocks whose timestamp is after March 15, 2012, 0:00 UTC.
    int64 nBIP30SwitchTime = 1331769600;
    bool fEnforceBIP30 = (pindex->nTime > nBIP30SwitchTime);

    // BIP16 didn't become active until Apr 1 2012
    int64 nBIP16SwitchTime = 1333238400;
    bool fStrictPayToScriptHash = (pindex->nTime >= nBIP16SwitchTime);

    //// issue here: it doesn't know the version
<<<<<<< HEAD
    unsigned int nTxPos = pindex->nBlockPos + ::GetSerializeSize(CBlock(), SER_DISK, CLIENT_VERSION) - 1 + GetSizeOfCompactSize(vtx.size());
=======
    unsigned int nTxPos;
    if (fJustCheck)
        // FetchInputs treats CDiskTxPos(1,1,1) as a special "refer to memorypool" indicator
        // Since we're just checking the block and not actually connecting it, it might not (and probably shouldn't) be on the disk to get the transaction from
        nTxPos = 1;
    else
        nTxPos = pindex->nBlockPos + ::GetSerializeSize(CBlock(), SER_DISK) - 1 + GetSizeOfCompactSize(vtx.size());
>>>>>>> 3cd01fdf

    map<uint256, CTxIndex> mapQueuedChanges;
    int64 nFees = 0;
    unsigned int nSigOps = 0;
    BOOST_FOREACH(CTransaction& tx, vtx)
    {
        uint256 hashTx = tx.GetHash();

        if (fEnforceBIP30) {
            CTxIndex txindexOld;
            if (txdb.ReadTxIndex(hashTx, txindexOld)) {
                BOOST_FOREACH(CDiskTxPos &pos, txindexOld.vSpent)
                    if (pos.IsNull())
                        return false;
            }
        }

        nSigOps += tx.GetLegacySigOpCount();
        if (nSigOps > MAX_BLOCK_SIGOPS)
            return DoS(100, error("ConnectBlock() : too many sigops"));

        CDiskTxPos posThisTx(pindex->nFile, pindex->nBlockPos, nTxPos);
<<<<<<< HEAD
        nTxPos += ::GetSerializeSize(tx, SER_DISK, CLIENT_VERSION);
=======
        if (!fJustCheck)
            nTxPos += ::GetSerializeSize(tx, SER_DISK);
>>>>>>> 3cd01fdf

        MapPrevTx mapInputs;
        if (!tx.IsCoinBase())
        {
            bool fInvalid;
            if (!tx.FetchInputs(txdb, mapQueuedChanges, true, false, mapInputs, fInvalid))
                return false;

            if (fStrictPayToScriptHash)
            {
                // Add in sigops done by pay-to-script-hash inputs;
                // this is to prevent a "rogue miner" from creating
                // an incredibly-expensive-to-validate block.
                nSigOps += tx.GetP2SHSigOpCount(mapInputs);
                if (nSigOps > MAX_BLOCK_SIGOPS)
                    return DoS(100, error("ConnectBlock() : too many sigops"));
            }

            nFees += tx.GetValueIn(mapInputs)-tx.GetValueOut();

            if (!tx.ConnectInputs(mapInputs, mapQueuedChanges, posThisTx, pindex, true, false, fStrictPayToScriptHash))
                return false;
        }

        mapQueuedChanges[hashTx] = CTxIndex(posThisTx, tx.vout.size());
    }

    if (vtx[0].GetValueOut() > GetBlockValue(pindex->nHeight, nFees))
        return false;

    if (fJustCheck)
        return true;

    // Write queued txindex changes
    for (map<uint256, CTxIndex>::iterator mi = mapQueuedChanges.begin(); mi != mapQueuedChanges.end(); ++mi)
    {
        if (!txdb.UpdateTxIndex((*mi).first, (*mi).second))
            return error("ConnectBlock() : UpdateTxIndex failed");
    }

    // Update block index on disk without changing it in memory.
    // The memory index structure will be changed after the db commits.
    if (pindex->pprev)
    {
        CDiskBlockIndex blockindexPrev(pindex->pprev);
        blockindexPrev.hashNext = pindex->GetBlockHash();
        if (!txdb.WriteBlockIndex(blockindexPrev))
            return error("ConnectBlock() : WriteBlockIndex failed");
    }

    // Watch for transactions paying to me
    BOOST_FOREACH(CTransaction& tx, vtx)
        SyncWithWallets(tx, this, true);

    return true;
}

bool static Reorganize(CTxDB& txdb, CBlockIndex* pindexNew)
{
    printf("REORGANIZE\n");

    // Find the fork
    CBlockIndex* pfork = pindexBest;
    CBlockIndex* plonger = pindexNew;
    while (pfork != plonger)
    {
        while (plonger->nHeight > pfork->nHeight)
            if (!(plonger = plonger->pprev))
                return error("Reorganize() : plonger->pprev is null");
        if (pfork == plonger)
            break;
        if (!(pfork = pfork->pprev))
            return error("Reorganize() : pfork->pprev is null");
    }

    // List of what to disconnect
    vector<CBlockIndex*> vDisconnect;
    for (CBlockIndex* pindex = pindexBest; pindex != pfork; pindex = pindex->pprev)
        vDisconnect.push_back(pindex);

    // List of what to connect
    vector<CBlockIndex*> vConnect;
    for (CBlockIndex* pindex = pindexNew; pindex != pfork; pindex = pindex->pprev)
        vConnect.push_back(pindex);
    reverse(vConnect.begin(), vConnect.end());

    printf("REORGANIZE: Disconnect %i blocks; %s..%s\n", vDisconnect.size(), pfork->GetBlockHash().ToString().substr(0,20).c_str(), pindexBest->GetBlockHash().ToString().substr(0,20).c_str());
    printf("REORGANIZE: Connect %i blocks; %s..%s\n", vConnect.size(), pfork->GetBlockHash().ToString().substr(0,20).c_str(), pindexNew->GetBlockHash().ToString().substr(0,20).c_str());

    // Disconnect shorter branch
    vector<CTransaction> vResurrect;
    BOOST_FOREACH(CBlockIndex* pindex, vDisconnect)
    {
        CBlock block;
        if (!block.ReadFromDisk(pindex))
            return error("Reorganize() : ReadFromDisk for disconnect failed");
        if (!block.DisconnectBlock(txdb, pindex))
            return error("Reorganize() : DisconnectBlock %s failed", pindex->GetBlockHash().ToString().substr(0,20).c_str());

        // Queue memory transactions to resurrect
        BOOST_FOREACH(const CTransaction& tx, block.vtx)
            if (!tx.IsCoinBase())
                vResurrect.push_back(tx);
    }

    // Connect longer branch
    vector<CTransaction> vDelete;
    for (unsigned int i = 0; i < vConnect.size(); i++)
    {
        CBlockIndex* pindex = vConnect[i];
        CBlock block;
        if (!block.ReadFromDisk(pindex))
            return error("Reorganize() : ReadFromDisk for connect failed");
        if (!block.ConnectBlock(txdb, pindex))
        {
            // Invalid block
            return error("Reorganize() : ConnectBlock %s failed", pindex->GetBlockHash().ToString().substr(0,20).c_str());
        }

        // Queue memory transactions to delete
        BOOST_FOREACH(const CTransaction& tx, block.vtx)
            vDelete.push_back(tx);
    }
    if (!txdb.WriteHashBestChain(pindexNew->GetBlockHash()))
        return error("Reorganize() : WriteHashBestChain failed");

    // Make sure it's successfully written to disk before changing memory structure
    if (!txdb.TxnCommit())
        return error("Reorganize() : TxnCommit failed");

    // Disconnect shorter branch
    BOOST_FOREACH(CBlockIndex* pindex, vDisconnect)
        if (pindex->pprev)
            pindex->pprev->pnext = NULL;

    // Connect longer branch
    BOOST_FOREACH(CBlockIndex* pindex, vConnect)
        if (pindex->pprev)
            pindex->pprev->pnext = pindex;

    // Resurrect memory transactions that were in the disconnected branch
    BOOST_FOREACH(CTransaction& tx, vResurrect)
        tx.AcceptToMemoryPool(txdb, false);

    // Delete redundant memory transactions that are in the connected branch
    BOOST_FOREACH(CTransaction& tx, vDelete)
        mempool.remove(tx);

    printf("REORGANIZE: done\n");

    return true;
}


// Called from inside SetBestChain: attaches a block to the new best chain being built
bool CBlock::SetBestChainInner(CTxDB& txdb, CBlockIndex *pindexNew)
{
    uint256 hash = GetHash();

    // Adding to current best branch
    if (!ConnectBlock(txdb, pindexNew) || !txdb.WriteHashBestChain(hash))
    {
        txdb.TxnAbort();
        InvalidChainFound(pindexNew);
        return false;
    }
    if (!txdb.TxnCommit())
        return error("SetBestChain() : TxnCommit failed");

    // Add to current best branch
    pindexNew->pprev->pnext = pindexNew;

    // Delete redundant memory transactions
    BOOST_FOREACH(CTransaction& tx, vtx)
        mempool.remove(tx);

    return true;
}

bool CBlock::SetBestChain(CTxDB& txdb, CBlockIndex* pindexNew)
{
    uint256 hash = GetHash();

    if (!txdb.TxnBegin())
        return error("SetBestChain() : TxnBegin failed");

    if (pindexGenesisBlock == NULL && hash == hashGenesisBlock)
    {
        txdb.WriteHashBestChain(hash);
        if (!txdb.TxnCommit())
            return error("SetBestChain() : TxnCommit failed");
        pindexGenesisBlock = pindexNew;
    }
    else if (hashPrevBlock == hashBestChain)
    {
        if (!SetBestChainInner(txdb, pindexNew))
            return error("SetBestChain() : SetBestChainInner failed");
    }
    else
    {
        // the first block in the new chain that will cause it to become the new best chain
        CBlockIndex *pindexIntermediate = pindexNew;

        // list of blocks that need to be connected afterwards
        std::vector<CBlockIndex*> vpindexSecondary;

        // Reorganize is costly in terms of db load, as it works in a single db transaction.
        // Try to limit how much needs to be done inside
        while (pindexIntermediate->pprev && pindexIntermediate->pprev->bnChainWork > pindexBest->bnChainWork)
        {
            vpindexSecondary.push_back(pindexIntermediate);
            pindexIntermediate = pindexIntermediate->pprev;
        }

        if (!vpindexSecondary.empty())
            printf("Postponing %i reconnects\n", vpindexSecondary.size());

        // Switch to new best branch
        if (!Reorganize(txdb, pindexIntermediate))
        {
            txdb.TxnAbort();
            InvalidChainFound(pindexNew);
            return error("SetBestChain() : Reorganize failed");
        }

        // Connect futher blocks
        BOOST_REVERSE_FOREACH(CBlockIndex *pindex, vpindexSecondary)
        {
            CBlock block;
            if (!block.ReadFromDisk(pindex))
            {
                printf("SetBestChain() : ReadFromDisk failed\n");
                break;
            }
            if (!txdb.TxnBegin()) {
                printf("SetBestChain() : TxnBegin 2 failed\n");
                break;
            }
            // errors now are not fatal, we still did a reorganisation to a new chain in a valid way
            if (!block.SetBestChainInner(txdb, pindex))
                break;
        }
    }

    // Update best block in wallet (so we can detect restored wallets)
    bool fIsInitialDownload = IsInitialBlockDownload();
    if (!fIsInitialDownload)
    {
        const CBlockLocator locator(pindexNew);
        ::SetBestChain(locator);
    }

    // New best block
    hashBestChain = hash;
    pindexBest = pindexNew;
    nBestHeight = pindexBest->nHeight;
    bnBestChainWork = pindexNew->bnChainWork;
    nTimeBestReceived = GetTime();
    nTransactionsUpdated++;
    printf("SetBestChain: new best=%s  height=%d  work=%s  date=%s\n",
      hashBestChain.ToString().substr(0,20).c_str(), nBestHeight, bnBestChainWork.ToString().c_str(),
      DateTimeStrFormat("%x %H:%M:%S", pindexBest->GetBlockTime()).c_str());

    // Check the version of the last 100 blocks to see if we need to upgrade:
    if (!fIsInitialDownload)
    {
        int nUpgraded = 0;
        const CBlockIndex* pindex = pindexBest;
        for (int i = 0; i < 100 && pindex != NULL; i++)
        {
            if (pindex->nVersion > CBlock::CURRENT_VERSION)
                ++nUpgraded;
            pindex = pindex->pprev;
        }
        if (nUpgraded > 0)
            printf("SetBestChain: %d of last 100 blocks above version %d\n", nUpgraded, CBlock::CURRENT_VERSION);
        if (nUpgraded > 100/2)
            // strMiscWarning is read by GetWarnings(), called by Qt and the JSON-RPC code to warn the user:
            strMiscWarning = _("Warning: this version is obsolete, upgrade required");
    }

    std::string strCmd = GetArg("-blocknotify", "");

    if (!fIsInitialDownload && !strCmd.empty())
    {
        boost::replace_all(strCmd, "%s", hashBestChain.GetHex());
        boost::thread t(runCommand, strCmd); // thread runs free
    }

    return true;
}


bool CBlock::AddToBlockIndex(unsigned int nFile, unsigned int nBlockPos)
{
    // Check for duplicate
    uint256 hash = GetHash();
    if (mapBlockIndex.count(hash))
        return error("AddToBlockIndex() : %s already exists", hash.ToString().substr(0,20).c_str());

    // Construct new block index object
    CBlockIndex* pindexNew = new CBlockIndex(nFile, nBlockPos, *this);
    if (!pindexNew)
        return error("AddToBlockIndex() : new CBlockIndex failed");
    map<uint256, CBlockIndex*>::iterator mi = mapBlockIndex.insert(make_pair(hash, pindexNew)).first;
    pindexNew->phashBlock = &((*mi).first);
    map<uint256, CBlockIndex*>::iterator miPrev = mapBlockIndex.find(hashPrevBlock);
    if (miPrev != mapBlockIndex.end())
    {
        pindexNew->pprev = (*miPrev).second;
        pindexNew->nHeight = pindexNew->pprev->nHeight + 1;
    }
    pindexNew->bnChainWork = (pindexNew->pprev ? pindexNew->pprev->bnChainWork : 0) + pindexNew->GetBlockWork();

    CTxDB txdb;
    if (!txdb.TxnBegin())
        return false;
    txdb.WriteBlockIndex(CDiskBlockIndex(pindexNew));
    if (!txdb.TxnCommit())
        return false;

    // New best
    if (pindexNew->bnChainWork > bnBestChainWork)
        if (!SetBestChain(txdb, pindexNew))
            return false;

    txdb.Close();

    if (pindexNew == pindexBest)
    {
        // Notify UI to display prev block's coinbase if it was ours
        static uint256 hashPrevBestCoinBase;
        UpdatedTransaction(hashPrevBestCoinBase);
        hashPrevBestCoinBase = vtx[0].GetHash();
    }

    uiInterface.NotifyBlocksChanged();
    return true;
}




bool CBlock::CheckBlock(bool fCheckPOW, bool fCheckMerkleRoot) const
{
    // These are checks that are independent of context
    // that can be verified before saving an orphan block.

    // Size limits
    if (vtx.empty() || vtx.size() > MAX_BLOCK_SIZE || ::GetSerializeSize(*this, SER_NETWORK, PROTOCOL_VERSION) > MAX_BLOCK_SIZE)
        return DoS(100, error("CheckBlock() : size limits failed"));

    // Check proof of work matches claimed amount
    if (fCheckPOW && !CheckProofOfWork(GetHash(), nBits))
        return DoS(50, error("CheckBlock() : proof of work failed"));

    // Check timestamp
    if (GetBlockTime() > GetAdjustedTime() + 2 * 60 * 60)
        return error("CheckBlock() : block timestamp too far in the future");

    // First transaction must be coinbase, the rest must not be
    if (vtx.empty() || !vtx[0].IsCoinBase())
        return DoS(100, error("CheckBlock() : first tx is not coinbase"));
    for (unsigned int i = 1; i < vtx.size(); i++)
        if (vtx[i].IsCoinBase())
            return DoS(100, error("CheckBlock() : more than one coinbase"));

    // Check transactions
    BOOST_FOREACH(const CTransaction& tx, vtx)
        if (!tx.CheckTransaction())
            return DoS(tx.nDoS, error("CheckBlock() : CheckTransaction failed"));

    // Check for duplicate txids. This is caught by ConnectInputs(),
    // but catching it earlier avoids a potential DoS attack:
    set<uint256> uniqueTx;
    BOOST_FOREACH(const CTransaction& tx, vtx)
    {
        uniqueTx.insert(tx.GetHash());
    }
    if (uniqueTx.size() != vtx.size())
        return DoS(100, error("CheckBlock() : duplicate transaction"));

    unsigned int nSigOps = 0;
    BOOST_FOREACH(const CTransaction& tx, vtx)
    {
        nSigOps += tx.GetLegacySigOpCount();
    }
    if (nSigOps > MAX_BLOCK_SIGOPS)
        return DoS(100, error("CheckBlock() : out-of-bounds SigOpCount"));

    // Check merkleroot
    if (fCheckMerkleRoot && hashMerkleRoot != BuildMerkleTree())
        return DoS(100, error("CheckBlock() : hashMerkleRoot mismatch"));

    return true;
}

bool CBlock::AcceptBlock()
{
    // Check for duplicate
    uint256 hash = GetHash();
    if (mapBlockIndex.count(hash))
        return error("AcceptBlock() : block already in mapBlockIndex");

    // Get prev block index
    map<uint256, CBlockIndex*>::iterator mi = mapBlockIndex.find(hashPrevBlock);
    if (mi == mapBlockIndex.end())
        return DoS(10, error("AcceptBlock() : prev block not found"));
    CBlockIndex* pindexPrev = (*mi).second;
    int nHeight = pindexPrev->nHeight+1;

    // Check proof of work
    if (nBits != GetNextWorkRequired(pindexPrev, this))
        return DoS(100, error("AcceptBlock() : incorrect proof of work"));

    // Check timestamp against prev
    if (GetBlockTime() <= pindexPrev->GetMedianTimePast())
        return error("AcceptBlock() : block's timestamp is too early");

    // Check that all transactions are finalized
    BOOST_FOREACH(const CTransaction& tx, vtx)
        if (!tx.IsFinal(nHeight, GetBlockTime()))
            return DoS(10, error("AcceptBlock() : contains a non-final transaction"));

    // Check that the block chain matches the known block chain up to a checkpoint
    if (!Checkpoints::CheckBlock(nHeight, hash))
        return DoS(100, error("AcceptBlock() : rejected by checkpoint lockin at %d", nHeight));

    // Write block to history file
    if (!CheckDiskSpace(::GetSerializeSize(*this, SER_DISK, CLIENT_VERSION)))
        return error("AcceptBlock() : out of disk space");
    unsigned int nFile = -1;
    unsigned int nBlockPos = 0;
    if (!WriteToDisk(nFile, nBlockPos))
        return error("AcceptBlock() : WriteToDisk failed");
    if (!AddToBlockIndex(nFile, nBlockPos))
        return error("AcceptBlock() : AddToBlockIndex failed");

    // Relay inventory, but don't relay old inventory during initial block download
    int nBlockEstimate = Checkpoints::GetTotalBlocksEstimate();
    if (hashBestChain == hash)
    {
        LOCK(cs_vNodes);
        BOOST_FOREACH(CNode* pnode, vNodes)
            if (nBestHeight > (pnode->nStartingHeight != -1 ? pnode->nStartingHeight - 2000 : nBlockEstimate))
                pnode->PushInventory(CInv(MSG_BLOCK, hash));
    }

    return true;
}

bool ProcessBlock(CNode* pfrom, CBlock* pblock)
{
    // Check for duplicate
    uint256 hash = pblock->GetHash();
    if (mapBlockIndex.count(hash))
        return error("ProcessBlock() : already have block %d %s", mapBlockIndex[hash]->nHeight, hash.ToString().substr(0,20).c_str());
    if (mapOrphanBlocks.count(hash))
        return error("ProcessBlock() : already have block (orphan) %s", hash.ToString().substr(0,20).c_str());

    // Preliminary checks
    if (!pblock->CheckBlock())
        return error("ProcessBlock() : CheckBlock FAILED");

    CBlockIndex* pcheckpoint = Checkpoints::GetLastCheckpoint(mapBlockIndex);
    if (pcheckpoint && pblock->hashPrevBlock != hashBestChain)
    {
        // Extra checks to prevent "fill up memory by spamming with bogus blocks"
        int64 deltaTime = pblock->GetBlockTime() - pcheckpoint->nTime;
        if (deltaTime < 0)
        {
            if (pfrom)
                pfrom->Misbehaving(100);
            return error("ProcessBlock() : block with timestamp before last checkpoint");
        }
        CBigNum bnNewBlock;
        bnNewBlock.SetCompact(pblock->nBits);
        CBigNum bnRequired;
        bnRequired.SetCompact(ComputeMinWork(pcheckpoint->nBits, deltaTime));
        if (bnNewBlock > bnRequired)
        {
            if (pfrom)
                pfrom->Misbehaving(100);
            return error("ProcessBlock() : block with too little proof-of-work");
        }
    }


    // If don't already have its previous block, shunt it off to holding area until we get it
    if (!mapBlockIndex.count(pblock->hashPrevBlock))
    {
        printf("ProcessBlock: ORPHAN BLOCK, prev=%s\n", pblock->hashPrevBlock.ToString().substr(0,20).c_str());
        CBlock* pblock2 = new CBlock(*pblock);
        mapOrphanBlocks.insert(make_pair(hash, pblock2));
        mapOrphanBlocksByPrev.insert(make_pair(pblock2->hashPrevBlock, pblock2));

        // Ask this guy to fill in what we're missing
        if (pfrom)
            pfrom->PushGetBlocks(pindexBest, GetOrphanRoot(pblock2));
        return true;
    }

    // Store to disk
    if (!pblock->AcceptBlock())
        return error("ProcessBlock() : AcceptBlock FAILED");

    // Recursively process any orphan blocks that depended on this one
    vector<uint256> vWorkQueue;
    vWorkQueue.push_back(hash);
    for (unsigned int i = 0; i < vWorkQueue.size(); i++)
    {
        uint256 hashPrev = vWorkQueue[i];
        for (multimap<uint256, CBlock*>::iterator mi = mapOrphanBlocksByPrev.lower_bound(hashPrev);
             mi != mapOrphanBlocksByPrev.upper_bound(hashPrev);
             ++mi)
        {
            CBlock* pblockOrphan = (*mi).second;
            if (pblockOrphan->AcceptBlock())
                vWorkQueue.push_back(pblockOrphan->GetHash());
            mapOrphanBlocks.erase(pblockOrphan->GetHash());
            delete pblockOrphan;
        }
        mapOrphanBlocksByPrev.erase(hashPrev);
    }

    printf("ProcessBlock: ACCEPTED\n");
    return true;
}








bool CheckDiskSpace(uint64 nAdditionalBytes)
{
    uint64 nFreeBytesAvailable = filesystem::space(GetDataDir()).available;

    // Check for nMinDiskSpace bytes (currently 50MB)
    if (nFreeBytesAvailable < nMinDiskSpace + nAdditionalBytes)
    {
        fShutdown = true;
        string strMessage = _("Warning: Disk space is low");
        strMiscWarning = strMessage;
        printf("*** %s\n", strMessage.c_str());
        uiInterface.ThreadSafeMessageBox(strMessage, "Bitcoin", CClientUIInterface::OK | CClientUIInterface::ICON_EXCLAMATION | CClientUIInterface::MODAL);
        StartShutdown();
        return false;
    }
    return true;
}

FILE* OpenBlockFile(unsigned int nFile, unsigned int nBlockPos, const char* pszMode)
{
    if ((nFile < 1) || (nFile == (unsigned int) -1))
        return NULL;
    FILE* file = fopen((GetDataDir() / strprintf("blk%04d.dat", nFile)).string().c_str(), pszMode);
    if (!file)
        return NULL;
    if (nBlockPos != 0 && !strchr(pszMode, 'a') && !strchr(pszMode, 'w'))
    {
        if (fseek(file, nBlockPos, SEEK_SET) != 0)
        {
            fclose(file);
            return NULL;
        }
    }
    return file;
}

static unsigned int nCurrentBlockFile = 1;

FILE* AppendBlockFile(unsigned int& nFileRet)
{
    nFileRet = 0;
    loop
    {
        FILE* file = OpenBlockFile(nCurrentBlockFile, 0, "ab");
        if (!file)
            return NULL;
        if (fseek(file, 0, SEEK_END) != 0)
            return NULL;
        // FAT32 filesize max 4GB, fseek and ftell max 2GB, so we must stay under 2GB
        if (ftell(file) < 0x7F000000 - MAX_SIZE)
        {
            nFileRet = nCurrentBlockFile;
            return file;
        }
        fclose(file);
        nCurrentBlockFile++;
    }
}

bool LoadBlockIndex(bool fAllowNew)
{
    if (fTestNet)
    {
        pchMessageStart[0] = 0xfa;
        pchMessageStart[1] = 0xbf;
        pchMessageStart[2] = 0xb5;
        pchMessageStart[3] = 0xda;
        hashGenesisBlock = uint256("000000000933ea01ad0ee984209779baaec3ced90fa3f408719526f8d77f4943");
    }

    //
    // Load block index
    //
    CTxDB txdb("cr");
    if (!txdb.LoadBlockIndex())
        return false;
    txdb.Close();

    //
    // Init with genesis block
    //
    if (mapBlockIndex.empty())
    {
        if (!fAllowNew)
            return false;

        // Genesis Block:
        // CBlock(hash=000000000019d6, ver=1, hashPrevBlock=00000000000000, hashMerkleRoot=4a5e1e, nTime=1231006505, nBits=1d00ffff, nNonce=2083236893, vtx=1)
        //   CTransaction(hash=4a5e1e, ver=1, vin.size=1, vout.size=1, nLockTime=0)
        //     CTxIn(COutPoint(000000, -1), coinbase 04ffff001d0104455468652054696d65732030332f4a616e2f32303039204368616e63656c6c6f72206f6e206272696e6b206f66207365636f6e64206261696c6f757420666f722062616e6b73)
        //     CTxOut(nValue=50.00000000, scriptPubKey=0x5F1DF16B2B704C8A578D0B)
        //   vMerkleTree: 4a5e1e

        // Genesis block
        const char* pszTimestamp = "The Times 03/Jan/2009 Chancellor on brink of second bailout for banks";
        CTransaction txNew;
        txNew.vin.resize(1);
        txNew.vout.resize(1);
        txNew.vin[0].scriptSig = CScript() << 486604799 << CBigNum(4) << vector<unsigned char>((const unsigned char*)pszTimestamp, (const unsigned char*)pszTimestamp + strlen(pszTimestamp));
        txNew.vout[0].nValue = 50 * COIN;
        txNew.vout[0].scriptPubKey = CScript() << ParseHex("04678afdb0fe5548271967f1a67130b7105cd6a828e03909a67962e0ea1f61deb649f6bc3f4cef38c4f35504e51ec112de5c384df7ba0b8d578a4c702b6bf11d5f") << OP_CHECKSIG;
        CBlock block;
        block.vtx.push_back(txNew);
        block.hashPrevBlock = 0;
        block.hashMerkleRoot = block.BuildMerkleTree();
        block.nVersion = 1;
        block.nTime    = 1231006505;
        block.nBits    = 0x1d00ffff;
        block.nNonce   = 2083236893;

        if (fTestNet)
        {
            block.nTime    = 1296688602;
            block.nNonce   = 414098458;
        }

        //// debug print
        printf("%s\n", block.GetHash().ToString().c_str());
        printf("%s\n", hashGenesisBlock.ToString().c_str());
        printf("%s\n", block.hashMerkleRoot.ToString().c_str());
        assert(block.hashMerkleRoot == uint256("0x4a5e1e4baab89f3a32518a88c31bc87f618f76673e2cc77ab2127b7afdeda33b"));
        block.print();
        assert(block.GetHash() == hashGenesisBlock);

        // Start new block file
        unsigned int nFile;
        unsigned int nBlockPos;
        if (!block.WriteToDisk(nFile, nBlockPos))
            return error("LoadBlockIndex() : writing genesis block to disk failed");
        if (!block.AddToBlockIndex(nFile, nBlockPos))
            return error("LoadBlockIndex() : genesis block not accepted");
    }

    return true;
}



void PrintBlockTree()
{
    // precompute tree structure
    map<CBlockIndex*, vector<CBlockIndex*> > mapNext;
    for (map<uint256, CBlockIndex*>::iterator mi = mapBlockIndex.begin(); mi != mapBlockIndex.end(); ++mi)
    {
        CBlockIndex* pindex = (*mi).second;
        mapNext[pindex->pprev].push_back(pindex);
        // test
        //while (rand() % 3 == 0)
        //    mapNext[pindex->pprev].push_back(pindex);
    }

    vector<pair<int, CBlockIndex*> > vStack;
    vStack.push_back(make_pair(0, pindexGenesisBlock));

    int nPrevCol = 0;
    while (!vStack.empty())
    {
        int nCol = vStack.back().first;
        CBlockIndex* pindex = vStack.back().second;
        vStack.pop_back();

        // print split or gap
        if (nCol > nPrevCol)
        {
            for (int i = 0; i < nCol-1; i++)
                printf("| ");
            printf("|\\\n");
        }
        else if (nCol < nPrevCol)
        {
            for (int i = 0; i < nCol; i++)
                printf("| ");
            printf("|\n");
       }
        nPrevCol = nCol;

        // print columns
        for (int i = 0; i < nCol; i++)
            printf("| ");

        // print item
        CBlock block;
        block.ReadFromDisk(pindex);
        printf("%d (%u,%u) %s  %s  tx %d",
            pindex->nHeight,
            pindex->nFile,
            pindex->nBlockPos,
            block.GetHash().ToString().substr(0,20).c_str(),
            DateTimeStrFormat("%x %H:%M:%S", block.GetBlockTime()).c_str(),
            block.vtx.size());

        PrintWallets(block);

        // put the main timechain first
        vector<CBlockIndex*>& vNext = mapNext[pindex];
        for (unsigned int i = 0; i < vNext.size(); i++)
        {
            if (vNext[i]->pnext)
            {
                swap(vNext[0], vNext[i]);
                break;
            }
        }

        // iterate children
        for (unsigned int i = 0; i < vNext.size(); i++)
            vStack.push_back(make_pair(nCol+i, vNext[i]));
    }
}

bool LoadExternalBlockFile(FILE* fileIn)
{
    int nLoaded = 0;
    {
        LOCK(cs_main);
        try {
            CAutoFile blkdat(fileIn, SER_DISK, CLIENT_VERSION);
            unsigned int nPos = 0;
            while (nPos != (unsigned int)-1 && blkdat.good() && !fRequestShutdown)
            {
                unsigned char pchData[65536];
                do {
                    fseek(blkdat, nPos, SEEK_SET);
                    int nRead = fread(pchData, 1, sizeof(pchData), blkdat);
                    if (nRead <= 8)
                    {
                        nPos = (unsigned int)-1;
                        break;
                    }
                    void* nFind = memchr(pchData, pchMessageStart[0], nRead+1-sizeof(pchMessageStart));
                    if (nFind)
                    {
                        if (memcmp(nFind, pchMessageStart, sizeof(pchMessageStart))==0)
                        {
                            nPos += ((unsigned char*)nFind - pchData) + sizeof(pchMessageStart);
                            break;
                        }
                        nPos += ((unsigned char*)nFind - pchData) + 1;
                    }
                    else
                        nPos += sizeof(pchData) - sizeof(pchMessageStart) + 1;
                } while(!fRequestShutdown);
                if (nPos == (unsigned int)-1)
                    break;
                fseek(blkdat, nPos, SEEK_SET);
                unsigned int nSize;
                blkdat >> nSize;
                if (nSize > 0 && nSize <= MAX_BLOCK_SIZE)
                {
                    CBlock block;
                    blkdat >> block;
                    if (ProcessBlock(NULL,&block))
                    {
                        nLoaded++;
                        nPos += 4 + nSize;
                    }
                }
            }
        }
        catch (std::exception &e) {
            printf("%s() : Deserialize or I/O error caught during load\n",
                   __PRETTY_FUNCTION__);
        }
    }
    printf("Loaded %i blocks from external file\n", nLoaded);
    return nLoaded > 0;
}









//////////////////////////////////////////////////////////////////////////////
//
// CAlert
//

map<uint256, CAlert> mapAlerts;
CCriticalSection cs_mapAlerts;

string GetWarnings(string strFor)
{
    int nPriority = 0;
    string strStatusBar;
    string strRPC;
    if (GetBoolArg("-testsafemode"))
        strRPC = "test";

    // Misc warnings like out of disk space and clock is wrong
    if (strMiscWarning != "")
    {
        nPriority = 1000;
        strStatusBar = strMiscWarning;
    }

    // Longer invalid proof-of-work chain
    if (pindexBest && bnBestInvalidWork > bnBestChainWork + pindexBest->GetBlockWork() * 6)
    {
        nPriority = 2000;
        strStatusBar = strRPC = "WARNING: Displayed transactions may not be correct!  You may need to upgrade, or other nodes may need to upgrade.";
    }

    // Alerts
    {
        LOCK(cs_mapAlerts);
        BOOST_FOREACH(PAIRTYPE(const uint256, CAlert)& item, mapAlerts)
        {
            const CAlert& alert = item.second;
            if (alert.AppliesToMe() && alert.nPriority > nPriority)
            {
                nPriority = alert.nPriority;
                strStatusBar = alert.strStatusBar;
            }
        }
    }

    if (strFor == "statusbar")
        return strStatusBar;
    else if (strFor == "rpc")
        return strRPC;
    assert(!"GetWarnings() : invalid parameter");
    return "error";
}

CAlert CAlert::getAlertByHash(const uint256 &hash)
{
    CAlert retval;
    {
        LOCK(cs_mapAlerts);
        map<uint256, CAlert>::iterator mi = mapAlerts.find(hash);
        if(mi != mapAlerts.end())
            retval = mi->second;
    }
    return retval;
}

bool CAlert::ProcessAlert()
{
    if (!CheckSignature())
        return false;
    if (!IsInEffect())
        return false;

    {
        LOCK(cs_mapAlerts);
        // Cancel previous alerts
        for (map<uint256, CAlert>::iterator mi = mapAlerts.begin(); mi != mapAlerts.end();)
        {
            const CAlert& alert = (*mi).second;
            if (Cancels(alert))
            {
                printf("cancelling alert %d\n", alert.nID);
                uiInterface.NotifyAlertChanged((*mi).first, CT_DELETED);
                mapAlerts.erase(mi++);
            }
            else if (!alert.IsInEffect())
            {
                printf("expiring alert %d\n", alert.nID);
                uiInterface.NotifyAlertChanged((*mi).first, CT_DELETED);
                mapAlerts.erase(mi++);
            }
            else
                mi++;
        }

        // Check if this alert has been cancelled
        BOOST_FOREACH(PAIRTYPE(const uint256, CAlert)& item, mapAlerts)
        {
            const CAlert& alert = item.second;
            if (alert.Cancels(*this))
            {
                printf("alert already cancelled by %d\n", alert.nID);
                return false;
            }
        }

        // Add to mapAlerts
        mapAlerts.insert(make_pair(GetHash(), *this));
        // Notify UI if it applies to me
        if(AppliesToMe())
            uiInterface.NotifyAlertChanged(GetHash(), CT_NEW);
    }

    printf("accepted alert %d, AppliesToMe()=%d\n", nID, AppliesToMe());
    return true;
}








//////////////////////////////////////////////////////////////////////////////
//
// Messages
//


bool static AlreadyHave(CTxDB& txdb, const CInv& inv)
{
    switch (inv.type)
    {
    case MSG_TX:
        {
        bool txInMap = false;
            {
            LOCK(mempool.cs);
            txInMap = (mempool.exists(inv.hash));
            }
        return txInMap ||
               mapOrphanTransactions.count(inv.hash) ||
               txdb.ContainsTx(inv.hash);
        }

    case MSG_BLOCK:
        return mapBlockIndex.count(inv.hash) ||
               mapOrphanBlocks.count(inv.hash);
    }
    // Don't know what it is, just say we already got one
    return true;
}




// The message start string is designed to be unlikely to occur in normal data.
// The characters are rarely used upper ascii, not valid as UTF-8, and produce
// a large 4-byte int at any alignment.
unsigned char pchMessageStart[4] = { 0xf9, 0xbe, 0xb4, 0xd9 };


bool static ProcessMessage(CNode* pfrom, string strCommand, CDataStream& vRecv)
{
    static map<CService, CPubKey> mapReuseKey;
    RandAddSeedPerfmon();
    if (fDebug)
        printf("received: %s (%d bytes)\n", strCommand.c_str(), vRecv.size());
    if (mapArgs.count("-dropmessagestest") && GetRand(atoi(mapArgs["-dropmessagestest"])) == 0)
    {
        printf("dropmessagestest DROPPING RECV MESSAGE\n");
        return true;
    }





    if (strCommand == "version")
    {
        // Each connection can only send one version message
        if (pfrom->nVersion != 0)
        {
            pfrom->Misbehaving(1);
            return false;
        }

        int64 nTime;
        CAddress addrMe;
        CAddress addrFrom;
        uint64 nNonce = 1;
        vRecv >> pfrom->nVersion >> pfrom->nServices >> nTime >> addrMe;
        if (pfrom->nVersion < MIN_PROTO_VERSION)
        {
            // Since February 20, 2012, the protocol is initiated at version 209,
            // and earlier versions are no longer supported
            printf("partner %s using obsolete version %i; disconnecting\n", pfrom->addr.ToString().c_str(), pfrom->nVersion);
            pfrom->fDisconnect = true;
            return false;
        }

        if (pfrom->nVersion == 10300)
            pfrom->nVersion = 300;
        if (!vRecv.empty())
            vRecv >> addrFrom >> nNonce;
        if (!vRecv.empty())
            vRecv >> pfrom->strSubVer;
        if (!vRecv.empty())
            vRecv >> pfrom->nStartingHeight;

        if (pfrom->fInbound && addrMe.IsRoutable())
        {
            pfrom->addrLocal = addrMe;
            SeenLocal(addrMe);
        }

        // Disconnect if we connected to ourself
        if (nNonce == nLocalHostNonce && nNonce > 1)
        {
            printf("connected to self at %s, disconnecting\n", pfrom->addr.ToString().c_str());
            pfrom->fDisconnect = true;
            return true;
        }

        // Be shy and don't send version until we hear
        if (pfrom->fInbound)
            pfrom->PushVersion();

        pfrom->fClient = !(pfrom->nServices & NODE_NETWORK);

        AddTimeData(pfrom->addr, nTime);

        // Change version
        pfrom->PushMessage("verack");
        pfrom->vSend.SetVersion(min(pfrom->nVersion, PROTOCOL_VERSION));

        if (!pfrom->fInbound)
        {
            // Advertise our address
            if (!fNoListen && !IsInitialBlockDownload())
            {
                CAddress addr = GetLocalAddress(&pfrom->addr);
                if (addr.IsRoutable())
                    pfrom->PushAddress(addr);
            }

            // Get recent addresses
            if (pfrom->fOneShot || pfrom->nVersion >= CADDR_TIME_VERSION || addrman.size() < 1000)
            {
                pfrom->PushMessage("getaddr");
                pfrom->fGetAddr = true;
            }
            addrman.Good(pfrom->addr);
        } else {
            if (((CNetAddr)pfrom->addr) == (CNetAddr)addrFrom)
            {
                addrman.Add(addrFrom, addrFrom);
                addrman.Good(addrFrom);
            }
        }

        // Ask the first connected node for block updates
        static int nAskedForBlocks = 0;
        if (!pfrom->fClient && !pfrom->fOneShot &&
            (pfrom->nVersion < NOBLKS_VERSION_START ||
             pfrom->nVersion >= NOBLKS_VERSION_END) &&
             (nAskedForBlocks < 1 || vNodes.size() <= 1))
        {
            nAskedForBlocks++;
            pfrom->PushGetBlocks(pindexBest, uint256(0));
        }

        // Relay alerts
        {
            LOCK(cs_mapAlerts);
            BOOST_FOREACH(PAIRTYPE(const uint256, CAlert)& item, mapAlerts)
                item.second.RelayTo(pfrom);
        }

        pfrom->fSuccessfullyConnected = true;

        printf("receive version message: version %d, blocks=%d, us=%s, them=%s, peer=%s\n", pfrom->nVersion, pfrom->nStartingHeight, addrMe.ToString().c_str(), addrFrom.ToString().c_str(), pfrom->addr.ToString().c_str());

        cPeerBlockCounts.input(pfrom->nStartingHeight);
    }


    else if (pfrom->nVersion == 0)
    {
        // Must have a version message before anything else
        pfrom->Misbehaving(1);
        return false;
    }


    else if (strCommand == "verack")
    {
        pfrom->vRecv.SetVersion(min(pfrom->nVersion, PROTOCOL_VERSION));
    }


    else if (strCommand == "addr")
    {
        vector<CAddress> vAddr;
        vRecv >> vAddr;

        // Don't want addr from older versions unless seeding
        if (pfrom->nVersion < CADDR_TIME_VERSION && addrman.size() > 1000)
            return true;
        if (vAddr.size() > 1000)
        {
            pfrom->Misbehaving(20);
            return error("message addr size() = %d", vAddr.size());
        }

        // Store the new addresses
        vector<CAddress> vAddrOk;
        int64 nNow = GetAdjustedTime();
        int64 nSince = nNow - 10 * 60;
        BOOST_FOREACH(CAddress& addr, vAddr)
        {
            if (fShutdown)
                return true;
            if (addr.nTime <= 100000000 || addr.nTime > nNow + 10 * 60)
                addr.nTime = nNow - 5 * 24 * 60 * 60;
            pfrom->AddAddressKnown(addr);
            bool fReachable = IsReachable(addr);
            if (addr.nTime > nSince && !pfrom->fGetAddr && vAddr.size() <= 10 && addr.IsRoutable())
            {
                // Relay to a limited number of other nodes
                {
                    LOCK(cs_vNodes);
                    // Use deterministic randomness to send to the same nodes for 24 hours
                    // at a time so the setAddrKnowns of the chosen nodes prevent repeats
                    static uint256 hashSalt;
                    if (hashSalt == 0)
                        hashSalt = GetRandHash();
                    uint64 hashAddr = addr.GetHash();
                    uint256 hashRand = hashSalt ^ (hashAddr<<32) ^ ((GetTime()+hashAddr)/(24*60*60));
                    hashRand = Hash(BEGIN(hashRand), END(hashRand));
                    multimap<uint256, CNode*> mapMix;
                    BOOST_FOREACH(CNode* pnode, vNodes)
                    {
                        if (pnode->nVersion < CADDR_TIME_VERSION)
                            continue;
                        unsigned int nPointer;
                        memcpy(&nPointer, &pnode, sizeof(nPointer));
                        uint256 hashKey = hashRand ^ nPointer;
                        hashKey = Hash(BEGIN(hashKey), END(hashKey));
                        mapMix.insert(make_pair(hashKey, pnode));
                    }
                    int nRelayNodes = fReachable ? 2 : 1; // limited relaying of addresses outside our network(s)
                    for (multimap<uint256, CNode*>::iterator mi = mapMix.begin(); mi != mapMix.end() && nRelayNodes-- > 0; ++mi)
                        ((*mi).second)->PushAddress(addr);
                }
            }
            // Do not store addresses outside our network
            if (fReachable)
                vAddrOk.push_back(addr);
        }
        addrman.Add(vAddrOk, pfrom->addr, 2 * 60 * 60);
        if (vAddr.size() < 1000)
            pfrom->fGetAddr = false;
        if (pfrom->fOneShot)
            pfrom->fDisconnect = true;
    }


    else if (strCommand == "inv")
    {
        vector<CInv> vInv;
        vRecv >> vInv;
        if (vInv.size() > 50000)
        {
            pfrom->Misbehaving(20);
            return error("message inv size() = %d", vInv.size());
        }

        // find last block in inv vector
        unsigned int nLastBlock = (unsigned int)(-1);
        for (unsigned int nInv = 0; nInv < vInv.size(); nInv++) {
            if (vInv[vInv.size() - 1 - nInv].type == MSG_BLOCK) {
                nLastBlock = vInv.size() - 1 - nInv;
                break;
            }
        }
        CTxDB txdb("r");
        for (unsigned int nInv = 0; nInv < vInv.size(); nInv++)
        {
            const CInv &inv = vInv[nInv];

            if (fShutdown)
                return true;
            pfrom->AddInventoryKnown(inv);

            bool fAlreadyHave = AlreadyHave(txdb, inv);
            if (fDebug)
                printf("  got inventory: %s  %s\n", inv.ToString().c_str(), fAlreadyHave ? "have" : "new");

            if (!fAlreadyHave)
                pfrom->AskFor(inv);
            else if (inv.type == MSG_BLOCK && mapOrphanBlocks.count(inv.hash)) {
                pfrom->PushGetBlocks(pindexBest, GetOrphanRoot(mapOrphanBlocks[inv.hash]));
            } else if (nInv == nLastBlock) {
                // In case we are on a very long side-chain, it is possible that we already have
                // the last block in an inv bundle sent in response to getblocks. Try to detect
                // this situation and push another getblocks to continue.
                std::vector<CInv> vGetData(1,inv);
                pfrom->PushGetBlocks(mapBlockIndex[inv.hash], uint256(0));
                if (fDebug)
                    printf("force request: %s\n", inv.ToString().c_str());
            }

            // Track requests for our stuff
            Inventory(inv.hash);
        }
    }


    else if (strCommand == "getdata")
    {
        vector<CInv> vInv;
        vRecv >> vInv;
        if (vInv.size() > 50000)
        {
            pfrom->Misbehaving(20);
            return error("message getdata size() = %d", vInv.size());
        }

        if (fDebugNet || (vInv.size() != 1))
            printf("received getdata (%d invsz)\n", vInv.size());

        BOOST_FOREACH(const CInv& inv, vInv)
        {
            if (fShutdown)
                return true;
            if (fDebugNet || (vInv.size() == 1))
                printf("received getdata for: %s\n", inv.ToString().c_str());

            if (inv.type == MSG_BLOCK)
            {
                // Send block from disk
                map<uint256, CBlockIndex*>::iterator mi = mapBlockIndex.find(inv.hash);
                if (mi != mapBlockIndex.end())
                {
                    CBlock block;
                    block.ReadFromDisk((*mi).second);
                    pfrom->PushMessage("block", block);

                    // Trigger them to send a getblocks request for the next batch of inventory
                    if (inv.hash == pfrom->hashContinue)
                    {
                        // Bypass PushInventory, this must send even if redundant,
                        // and we want it right after the last block so they don't
                        // wait for other stuff first.
                        vector<CInv> vInv;
                        vInv.push_back(CInv(MSG_BLOCK, hashBestChain));
                        pfrom->PushMessage("inv", vInv);
                        pfrom->hashContinue = 0;
                    }
                }
            }
            else if (inv.IsKnownType())
            {
                // Send stream from relay memory
                {
                    LOCK(cs_mapRelay);
                    map<CInv, CDataStream>::iterator mi = mapRelay.find(inv);
                    if (mi != mapRelay.end())
                        pfrom->PushMessage(inv.GetCommand(), (*mi).second);
                }
            }

            // Track requests for our stuff
            Inventory(inv.hash);
        }
    }


    else if (strCommand == "getblocks")
    {
        CBlockLocator locator;
        uint256 hashStop;
        vRecv >> locator >> hashStop;

        // Find the last block the caller has in the main chain
        CBlockIndex* pindex = locator.GetBlockIndex();

        // Send the rest of the chain
        if (pindex)
            pindex = pindex->pnext;
        int nLimit = 500;
        printf("getblocks %d to %s limit %d\n", (pindex ? pindex->nHeight : -1), hashStop.ToString().substr(0,20).c_str(), nLimit);
        for (; pindex; pindex = pindex->pnext)
        {
            if (pindex->GetBlockHash() == hashStop)
            {
                printf("  getblocks stopping at %d %s\n", pindex->nHeight, pindex->GetBlockHash().ToString().substr(0,20).c_str());
                break;
            }
            pfrom->PushInventory(CInv(MSG_BLOCK, pindex->GetBlockHash()));
            if (--nLimit <= 0)
            {
                // When this block is requested, we'll send an inv that'll make them
                // getblocks the next batch of inventory.
                printf("  getblocks stopping at limit %d %s\n", pindex->nHeight, pindex->GetBlockHash().ToString().substr(0,20).c_str());
                pfrom->hashContinue = pindex->GetBlockHash();
                break;
            }
        }
    }


    else if (strCommand == "getheaders")
    {
        CBlockLocator locator;
        uint256 hashStop;
        vRecv >> locator >> hashStop;

        CBlockIndex* pindex = NULL;
        if (locator.IsNull())
        {
            // If locator is null, return the hashStop block
            map<uint256, CBlockIndex*>::iterator mi = mapBlockIndex.find(hashStop);
            if (mi == mapBlockIndex.end())
                return true;
            pindex = (*mi).second;
        }
        else
        {
            // Find the last block the caller has in the main chain
            pindex = locator.GetBlockIndex();
            if (pindex)
                pindex = pindex->pnext;
        }

        vector<CBlock> vHeaders;
        int nLimit = 2000;
        printf("getheaders %d to %s\n", (pindex ? pindex->nHeight : -1), hashStop.ToString().substr(0,20).c_str());
        for (; pindex; pindex = pindex->pnext)
        {
            vHeaders.push_back(pindex->GetBlockHeader());
            if (--nLimit <= 0 || pindex->GetBlockHash() == hashStop)
                break;
        }
        pfrom->PushMessage("headers", vHeaders);
    }


    else if (strCommand == "tx")
    {
        vector<uint256> vWorkQueue;
        vector<uint256> vEraseQueue;
        CDataStream vMsg(vRecv);
        CTxDB txdb("r");
        CTransaction tx;
        vRecv >> tx;

        CInv inv(MSG_TX, tx.GetHash());
        pfrom->AddInventoryKnown(inv);

        bool fMissingInputs = false;
        if (tx.AcceptToMemoryPool(txdb, true, &fMissingInputs))
        {
            SyncWithWallets(tx, NULL, true);
            RelayMessage(inv, vMsg);
            mapAlreadyAskedFor.erase(inv);
            vWorkQueue.push_back(inv.hash);
            vEraseQueue.push_back(inv.hash);

            // Recursively process any orphan transactions that depended on this one
            for (unsigned int i = 0; i < vWorkQueue.size(); i++)
            {
                uint256 hashPrev = vWorkQueue[i];
                for (map<uint256, CDataStream*>::iterator mi = mapOrphanTransactionsByPrev[hashPrev].begin();
                     mi != mapOrphanTransactionsByPrev[hashPrev].end();
                     ++mi)
                {
                    const CDataStream& vMsg = *((*mi).second);
                    CTransaction tx;
                    CDataStream(vMsg) >> tx;
                    CInv inv(MSG_TX, tx.GetHash());
                    bool fMissingInputs2 = false;

                    if (tx.AcceptToMemoryPool(txdb, true, &fMissingInputs2))
                    {
                        printf("   accepted orphan tx %s\n", inv.hash.ToString().substr(0,10).c_str());
                        SyncWithWallets(tx, NULL, true);
                        RelayMessage(inv, vMsg);
                        mapAlreadyAskedFor.erase(inv);
                        vWorkQueue.push_back(inv.hash);
                        vEraseQueue.push_back(inv.hash);
                    }
                    else if (!fMissingInputs2)
                    {
                        // invalid orphan
                        vEraseQueue.push_back(inv.hash);
                        printf("   removed invalid orphan tx %s\n", inv.hash.ToString().substr(0,10).c_str());
                    }
                }
            }

            BOOST_FOREACH(uint256 hash, vEraseQueue)
                EraseOrphanTx(hash);
        }
        else if (fMissingInputs)
        {
            AddOrphanTx(vMsg);

            // DoS prevention: do not allow mapOrphanTransactions to grow unbounded
            unsigned int nEvicted = LimitOrphanTxSize(MAX_ORPHAN_TRANSACTIONS);
            if (nEvicted > 0)
                printf("mapOrphan overflow, removed %u tx\n", nEvicted);
        }
        if (tx.nDoS) pfrom->Misbehaving(tx.nDoS);
    }


    else if (strCommand == "block")
    {
        CBlock block;
        vRecv >> block;

        printf("received block %s\n", block.GetHash().ToString().substr(0,20).c_str());
        // block.print();

        CInv inv(MSG_BLOCK, block.GetHash());
        pfrom->AddInventoryKnown(inv);

        if (ProcessBlock(pfrom, &block))
            mapAlreadyAskedFor.erase(inv);
        if (block.nDoS) pfrom->Misbehaving(block.nDoS);
    }


    else if (strCommand == "getaddr")
    {
        pfrom->vAddrToSend.clear();
        vector<CAddress> vAddr = addrman.GetAddr();
        BOOST_FOREACH(const CAddress &addr, vAddr)
            pfrom->PushAddress(addr);
    }


    else if (strCommand == "checkorder")
    {
        uint256 hashReply;
        vRecv >> hashReply;

        if (!GetBoolArg("-allowreceivebyip"))
        {
            pfrom->PushMessage("reply", hashReply, (int)2, string(""));
            return true;
        }

        CWalletTx order;
        vRecv >> order;

        /// we have a chance to check the order here

        // Keep giving the same key to the same ip until they use it
        if (!mapReuseKey.count(pfrom->addr))
            pwalletMain->GetKeyFromPool(mapReuseKey[pfrom->addr], true);

        // Send back approval of order and pubkey to use
        CScript scriptPubKey;
        scriptPubKey << mapReuseKey[pfrom->addr] << OP_CHECKSIG;
        pfrom->PushMessage("reply", hashReply, (int)0, scriptPubKey);
    }


    else if (strCommand == "reply")
    {
        uint256 hashReply;
        vRecv >> hashReply;

        CRequestTracker tracker;
        {
            LOCK(pfrom->cs_mapRequests);
            map<uint256, CRequestTracker>::iterator mi = pfrom->mapRequests.find(hashReply);
            if (mi != pfrom->mapRequests.end())
            {
                tracker = (*mi).second;
                pfrom->mapRequests.erase(mi);
            }
        }
        if (!tracker.IsNull())
            tracker.fn(tracker.param1, vRecv);
    }


    else if (strCommand == "ping")
    {
        if (pfrom->nVersion > BIP0031_VERSION)
        {
            uint64 nonce = 0;
            vRecv >> nonce;
            // Echo the message back with the nonce. This allows for two useful features:
            //
            // 1) A remote node can quickly check if the connection is operational
            // 2) Remote nodes can measure the latency of the network thread. If this node
            //    is overloaded it won't respond to pings quickly and the remote node can
            //    avoid sending us more work, like chain download requests.
            //
            // The nonce stops the remote getting confused between different pings: without
            // it, if the remote node sends a ping once per second and this node takes 5
            // seconds to respond to each, the 5th ping the remote sends would appear to
            // return very quickly.
            pfrom->PushMessage("pong", nonce);
        }
    }


    else if (strCommand == "alert")
    {
        CAlert alert;
        vRecv >> alert;

        if (alert.ProcessAlert())
        {
            // Relay
            pfrom->setKnown.insert(alert.GetHash());
            {
                LOCK(cs_vNodes);
                BOOST_FOREACH(CNode* pnode, vNodes)
                    alert.RelayTo(pnode);
            }
        }
    }


    else
    {
        // Ignore unknown commands for extensibility
    }


    // Update the last seen time for this node's address
    if (pfrom->fNetworkNode)
        if (strCommand == "version" || strCommand == "addr" || strCommand == "inv" || strCommand == "getdata" || strCommand == "ping")
            AddressCurrentlyConnected(pfrom->addr);


    return true;
}

bool ProcessMessages(CNode* pfrom)
{
    CDataStream& vRecv = pfrom->vRecv;
    if (vRecv.empty())
        return true;
    //if (fDebug)
    //    printf("ProcessMessages(%u bytes)\n", vRecv.size());

    //
    // Message format
    //  (4) message start
    //  (12) command
    //  (4) size
    //  (4) checksum
    //  (x) data
    //

    loop
    {
        // Don't bother if send buffer is too full to respond anyway
        if (pfrom->vSend.size() >= SendBufferSize())
            break;

        // Scan for message start
        CDataStream::iterator pstart = search(vRecv.begin(), vRecv.end(), BEGIN(pchMessageStart), END(pchMessageStart));
        int nHeaderSize = vRecv.GetSerializeSize(CMessageHeader());
        if (vRecv.end() - pstart < nHeaderSize)
        {
            if ((int)vRecv.size() > nHeaderSize)
            {
                printf("\n\nPROCESSMESSAGE MESSAGESTART NOT FOUND\n\n");
                vRecv.erase(vRecv.begin(), vRecv.end() - nHeaderSize);
            }
            break;
        }
        if (pstart - vRecv.begin() > 0)
            printf("\n\nPROCESSMESSAGE SKIPPED %d BYTES\n\n", pstart - vRecv.begin());
        vRecv.erase(vRecv.begin(), pstart);

        // Read header
        vector<char> vHeaderSave(vRecv.begin(), vRecv.begin() + nHeaderSize);
        CMessageHeader hdr;
        vRecv >> hdr;
        if (!hdr.IsValid())
        {
            printf("\n\nPROCESSMESSAGE: ERRORS IN HEADER %s\n\n\n", hdr.GetCommand().c_str());
            continue;
        }
        string strCommand = hdr.GetCommand();

        // Message size
        unsigned int nMessageSize = hdr.nMessageSize;
        if (nMessageSize > MAX_SIZE)
        {
            printf("ProcessMessages(%s, %u bytes) : nMessageSize > MAX_SIZE\n", strCommand.c_str(), nMessageSize);
            continue;
        }
        if (nMessageSize > vRecv.size())
        {
            // Rewind and wait for rest of message
            vRecv.insert(vRecv.begin(), vHeaderSave.begin(), vHeaderSave.end());
            break;
        }

        // Checksum
        uint256 hash = Hash(vRecv.begin(), vRecv.begin() + nMessageSize);
        unsigned int nChecksum = 0;
        memcpy(&nChecksum, &hash, sizeof(nChecksum));
        if (nChecksum != hdr.nChecksum)
        {
            printf("ProcessMessages(%s, %u bytes) : CHECKSUM ERROR nChecksum=%08x hdr.nChecksum=%08x\n",
               strCommand.c_str(), nMessageSize, nChecksum, hdr.nChecksum);
            continue;
        }

        // Copy message to its own buffer
        CDataStream vMsg(vRecv.begin(), vRecv.begin() + nMessageSize, vRecv.nType, vRecv.nVersion);
        vRecv.ignore(nMessageSize);

        // Process message
        bool fRet = false;
        try
        {
            {
                LOCK(cs_main);
                fRet = ProcessMessage(pfrom, strCommand, vMsg);
            }
            if (fShutdown)
                return true;
        }
        catch (std::ios_base::failure& e)
        {
            if (strstr(e.what(), "end of data"))
            {
                // Allow exceptions from underlength message on vRecv
                printf("ProcessMessages(%s, %u bytes) : Exception '%s' caught, normally caused by a message being shorter than its stated length\n", strCommand.c_str(), nMessageSize, e.what());
            }
            else if (strstr(e.what(), "size too large"))
            {
                // Allow exceptions from overlong size
                printf("ProcessMessages(%s, %u bytes) : Exception '%s' caught\n", strCommand.c_str(), nMessageSize, e.what());
            }
            else
            {
                PrintExceptionContinue(&e, "ProcessMessages()");
            }
        }
        catch (std::exception& e) {
            PrintExceptionContinue(&e, "ProcessMessages()");
        } catch (...) {
            PrintExceptionContinue(NULL, "ProcessMessages()");
        }

        if (!fRet)
            printf("ProcessMessage(%s, %u bytes) FAILED\n", strCommand.c_str(), nMessageSize);
    }

    vRecv.Compact();
    return true;
}


bool SendMessages(CNode* pto, bool fSendTrickle)
{
    TRY_LOCK(cs_main, lockMain);
    if (lockMain) {
        // Don't send anything until we get their version message
        if (pto->nVersion == 0)
            return true;

        // Keep-alive ping. We send a nonce of zero because we don't use it anywhere
        // right now.
        if (pto->nLastSend && GetTime() - pto->nLastSend > 30 * 60 && pto->vSend.empty()) {
            uint64 nonce = 0;
            if (pto->nVersion > BIP0031_VERSION)
                pto->PushMessage("ping", nonce);
            else
                pto->PushMessage("ping");
        }

        // Resend wallet transactions that haven't gotten in a block yet
        ResendWalletTransactions();

        // Address refresh broadcast
        static int64 nLastRebroadcast;
        if (!IsInitialBlockDownload() && (GetTime() - nLastRebroadcast > 24 * 60 * 60))
        {
            {
                LOCK(cs_vNodes);
                BOOST_FOREACH(CNode* pnode, vNodes)
                {
                    // Periodically clear setAddrKnown to allow refresh broadcasts
                    if (nLastRebroadcast)
                        pnode->setAddrKnown.clear();

                    // Rebroadcast our address
                    if (!fNoListen)
                    {
                        CAddress addr = GetLocalAddress(&pnode->addr);
                        if (addr.IsRoutable())
                            pnode->PushAddress(addr);
                    }
                }
            }
            nLastRebroadcast = GetTime();
        }

        //
        // Message: addr
        //
        if (fSendTrickle)
        {
            vector<CAddress> vAddr;
            vAddr.reserve(pto->vAddrToSend.size());
            BOOST_FOREACH(const CAddress& addr, pto->vAddrToSend)
            {
                // returns true if wasn't already contained in the set
                if (pto->setAddrKnown.insert(addr).second)
                {
                    vAddr.push_back(addr);
                    // receiver rejects addr messages larger than 1000
                    if (vAddr.size() >= 1000)
                    {
                        pto->PushMessage("addr", vAddr);
                        vAddr.clear();
                    }
                }
            }
            pto->vAddrToSend.clear();
            if (!vAddr.empty())
                pto->PushMessage("addr", vAddr);
        }


        //
        // Message: inventory
        //
        vector<CInv> vInv;
        vector<CInv> vInvWait;
        {
            LOCK(pto->cs_inventory);
            vInv.reserve(pto->vInventoryToSend.size());
            vInvWait.reserve(pto->vInventoryToSend.size());
            BOOST_FOREACH(const CInv& inv, pto->vInventoryToSend)
            {
                if (pto->setInventoryKnown.count(inv))
                    continue;

                // trickle out tx inv to protect privacy
                if (inv.type == MSG_TX && !fSendTrickle)
                {
                    // 1/4 of tx invs blast to all immediately
                    static uint256 hashSalt;
                    if (hashSalt == 0)
                        hashSalt = GetRandHash();
                    uint256 hashRand = inv.hash ^ hashSalt;
                    hashRand = Hash(BEGIN(hashRand), END(hashRand));
                    bool fTrickleWait = ((hashRand & 3) != 0);

                    // always trickle our own transactions
                    if (!fTrickleWait)
                    {
                        CWalletTx wtx;
                        if (GetTransaction(inv.hash, wtx))
                            if (wtx.fFromMe)
                                fTrickleWait = true;
                    }

                    if (fTrickleWait)
                    {
                        vInvWait.push_back(inv);
                        continue;
                    }
                }

                // returns true if wasn't already contained in the set
                if (pto->setInventoryKnown.insert(inv).second)
                {
                    vInv.push_back(inv);
                    if (vInv.size() >= 1000)
                    {
                        pto->PushMessage("inv", vInv);
                        vInv.clear();
                    }
                }
            }
            pto->vInventoryToSend = vInvWait;
        }
        if (!vInv.empty())
            pto->PushMessage("inv", vInv);


        //
        // Message: getdata
        //
        vector<CInv> vGetData;
        int64 nNow = GetTime() * 1000000;
        CTxDB txdb("r");
        while (!pto->mapAskFor.empty() && (*pto->mapAskFor.begin()).first <= nNow)
        {
            const CInv& inv = (*pto->mapAskFor.begin()).second;
            if (!AlreadyHave(txdb, inv))
            {
                if (fDebugNet)
                    printf("sending getdata: %s\n", inv.ToString().c_str());
                vGetData.push_back(inv);
                if (vGetData.size() >= 1000)
                {
                    pto->PushMessage("getdata", vGetData);
                    vGetData.clear();
                }
                mapAlreadyAskedFor[inv] = nNow;
            }
            pto->mapAskFor.erase(pto->mapAskFor.begin());
        }
        if (!vGetData.empty())
            pto->PushMessage("getdata", vGetData);

    }
    return true;
}














//////////////////////////////////////////////////////////////////////////////
//
// BitcoinMiner
//

int static FormatHashBlocks(void* pbuffer, unsigned int len)
{
    unsigned char* pdata = (unsigned char*)pbuffer;
    unsigned int blocks = 1 + ((len + 8) / 64);
    unsigned char* pend = pdata + 64 * blocks;
    memset(pdata + len, 0, 64 * blocks - len);
    pdata[len] = 0x80;
    unsigned int bits = len * 8;
    pend[-1] = (bits >> 0) & 0xff;
    pend[-2] = (bits >> 8) & 0xff;
    pend[-3] = (bits >> 16) & 0xff;
    pend[-4] = (bits >> 24) & 0xff;
    return blocks;
}

static const unsigned int pSHA256InitState[8] =
{0x6a09e667, 0xbb67ae85, 0x3c6ef372, 0xa54ff53a, 0x510e527f, 0x9b05688c, 0x1f83d9ab, 0x5be0cd19};

void SHA256Transform(void* pstate, void* pinput, const void* pinit)
{
    SHA256_CTX ctx;
    unsigned char data[64];

    SHA256_Init(&ctx);

    for (int i = 0; i < 16; i++)
        ((uint32_t*)data)[i] = ByteReverse(((uint32_t*)pinput)[i]);

    for (int i = 0; i < 8; i++)
        ctx.h[i] = ((uint32_t*)pinit)[i];

    SHA256_Update(&ctx, data, sizeof(data));
    for (int i = 0; i < 8; i++)
        ((uint32_t*)pstate)[i] = ctx.h[i];
}

//
// ScanHash scans nonces looking for a hash with at least some zero bits.
// It operates on big endian data.  Caller does the byte reversing.
// All input buffers are 16-byte aligned.  nNonce is usually preserved
// between calls, but periodically or if nNonce is 0xffff0000 or above,
// the block is rebuilt and nNonce starts over at zero.
//
unsigned int static ScanHash_CryptoPP(char* pmidstate, char* pdata, char* phash1, char* phash, unsigned int& nHashesDone)
{
    unsigned int& nNonce = *(unsigned int*)(pdata + 12);
    for (;;)
    {
        // Crypto++ SHA-256
        // Hash pdata using pmidstate as the starting state into
        // preformatted buffer phash1, then hash phash1 into phash
        nNonce++;
        SHA256Transform(phash1, pdata, pmidstate);
        SHA256Transform(phash, phash1, pSHA256InitState);

        // Return the nonce if the hash has at least some zero bits,
        // caller will check if it has enough to reach the target
        if (((unsigned short*)phash)[14] == 0)
            return nNonce;

        // If nothing found after trying for a while, return -1
        if ((nNonce & 0xffff) == 0)
        {
            nHashesDone = 0xffff+1;
            return (unsigned int) -1;
        }
    }
}

// Some explaining would be appreciated
class COrphan
{
public:
    CTransaction* ptx;
    set<uint256> setDependsOn;
    double dPriority;

    COrphan(CTransaction* ptxIn)
    {
        ptx = ptxIn;
        dPriority = 0;
    }

    void print() const
    {
        printf("COrphan(hash=%s, dPriority=%.1f)\n", ptx->GetHash().ToString().substr(0,10).c_str(), dPriority);
        BOOST_FOREACH(uint256 hash, setDependsOn)
            printf("   setDependsOn %s\n", hash.ToString().substr(0,10).c_str());
    }
};


uint64 nLastBlockTx = 0;
uint64 nLastBlockSize = 0;

const char* pszDummy = "\0\0";
CScript scriptDummy(std::vector<unsigned char>(pszDummy, pszDummy + sizeof(pszDummy)));

CBlock* CreateNewBlock(CReserveKey& reservekey)
{
    CBlockIndex* pindexPrev = pindexBest;

    // Create new block
    auto_ptr<CBlock> pblock(new CBlock());
    if (!pblock.get())
        return NULL;

    // Create coinbase tx
    CTransaction txNew;
    txNew.vin.resize(1);
    txNew.vin[0].prevout.SetNull();
    txNew.vout.resize(1);
    txNew.vout[0].scriptPubKey << reservekey.GetReservedKey() << OP_CHECKSIG;

    // Add our coinbase tx as first transaction
    pblock->vtx.push_back(txNew);

    // Collect memory pool transactions into the block
    int64 nFees = 0;
    {
        LOCK2(cs_main, mempool.cs);
        CTxDB txdb("r");

        // Priority order to process transactions
        list<COrphan> vOrphan; // list memory doesn't move
        map<uint256, vector<COrphan*> > mapDependers;
        multimap<double, CTransaction*> mapPriority;
        for (map<uint256, CTransaction>::iterator mi = mempool.mapTx.begin(); mi != mempool.mapTx.end(); ++mi)
        {
            CTransaction& tx = (*mi).second;
            if (tx.IsCoinBase() || !tx.IsFinal())
                continue;

            COrphan* porphan = NULL;
            double dPriority = 0;
            BOOST_FOREACH(const CTxIn& txin, tx.vin)
            {
                // Read prev transaction
                CTransaction txPrev;
                CTxIndex txindex;
                if (!txPrev.ReadFromDisk(txdb, txin.prevout, txindex))
                {
                    // Has to wait for dependencies
                    if (!porphan)
                    {
                        // Use list for automatic deletion
                        vOrphan.push_back(COrphan(&tx));
                        porphan = &vOrphan.back();
                    }
                    mapDependers[txin.prevout.hash].push_back(porphan);
                    porphan->setDependsOn.insert(txin.prevout.hash);
                    continue;
                }
                int64 nValueIn = txPrev.vout[txin.prevout.n].nValue;

                // Read block header
                int nConf = txindex.GetDepthInMainChain();

                dPriority += (double)nValueIn * nConf;

                if (fDebug && GetBoolArg("-printpriority"))
                    printf("priority     nValueIn=%-12"PRI64d" nConf=%-5d dPriority=%-20.1f\n", nValueIn, nConf, dPriority);
            }

            // Priority is sum(valuein * age) / txsize
            dPriority /= ::GetSerializeSize(tx, SER_NETWORK, PROTOCOL_VERSION);

            if (porphan)
                porphan->dPriority = dPriority;
            else
                mapPriority.insert(make_pair(-dPriority, &(*mi).second));

            if (fDebug && GetBoolArg("-printpriority"))
            {
                printf("priority %-20.1f %s\n%s", dPriority, tx.GetHash().ToString().substr(0,10).c_str(), tx.ToString().c_str());
                if (porphan)
                    porphan->print();
                printf("\n");
            }
        }

        // Collect transactions into block
        map<uint256, CTxIndex> mapTestPool;
        uint64 nBlockSize = 1000;
        uint64 nBlockTx = 0;
        int nBlockSigOps = 100;
        while (!mapPriority.empty())
        {
            // Take highest priority transaction off priority queue
            double dPriority = -(*mapPriority.begin()).first;
            CTransaction& tx = *(*mapPriority.begin()).second;
            mapPriority.erase(mapPriority.begin());

            // Size limits
            unsigned int nTxSize = ::GetSerializeSize(tx, SER_NETWORK, PROTOCOL_VERSION);
            if (nBlockSize + nTxSize >= MAX_BLOCK_SIZE_GEN)
                continue;

            // Legacy limits on sigOps:
            unsigned int nTxSigOps = tx.GetLegacySigOpCount();
            if (nBlockSigOps + nTxSigOps >= MAX_BLOCK_SIGOPS)
                continue;

            // Transaction fee required depends on block size
            bool fAllowFree = (nBlockSize + nTxSize < 4000 || CTransaction::AllowFree(dPriority));
            int64 nMinFee = tx.GetMinFee(nBlockSize, fAllowFree, GMF_BLOCK);

            // Connecting shouldn't fail due to dependency on other memory pool transactions
            // because we're already processing them in order of dependency
            map<uint256, CTxIndex> mapTestPoolTmp(mapTestPool);
            MapPrevTx mapInputs;
            bool fInvalid;
            if (!tx.FetchInputs(txdb, mapTestPoolTmp, false, true, mapInputs, fInvalid))
                continue;

            int64 nTxFees = tx.GetValueIn(mapInputs)-tx.GetValueOut();
            if (nTxFees < nMinFee)
                continue;

            nTxSigOps += tx.GetP2SHSigOpCount(mapInputs);
            if (nBlockSigOps + nTxSigOps >= MAX_BLOCK_SIGOPS)
                continue;

            if (!tx.ConnectInputs(mapInputs, mapTestPoolTmp, CDiskTxPos(1,1,1), pindexPrev, false, true))
                continue;
            mapTestPoolTmp[tx.GetHash()] = CTxIndex(CDiskTxPos(1,1,1), tx.vout.size());
            swap(mapTestPool, mapTestPoolTmp);

            // Added
            pblock->vtx.push_back(tx);
            nBlockSize += nTxSize;
            ++nBlockTx;
            nBlockSigOps += nTxSigOps;
            nFees += nTxFees;

            // Add transactions that depend on this one to the priority queue
            uint256 hash = tx.GetHash();
            if (mapDependers.count(hash))
            {
                BOOST_FOREACH(COrphan* porphan, mapDependers[hash])
                {
                    if (!porphan->setDependsOn.empty())
                    {
                        porphan->setDependsOn.erase(hash);
                        if (porphan->setDependsOn.empty())
                            mapPriority.insert(make_pair(-porphan->dPriority, porphan->ptx));
                    }
                }
            }
        }

        nLastBlockTx = nBlockTx;
        nLastBlockSize = nBlockSize;
        printf("CreateNewBlock(): total size %lu\n", nBlockSize);

    pblock->vtx[0].vout[0].nValue = GetBlockValue(pindexPrev->nHeight+1, nFees);

    // Fill in header
    pblock->hashPrevBlock  = pindexPrev->GetBlockHash();
    pblock->UpdateTime(pindexPrev);
    pblock->nBits          = GetNextWorkRequired(pindexPrev, pblock.get());
    pblock->nNonce         = 0;

        pblock->vtx[0].vin[0].scriptSig = scriptDummy;
        CBlockIndex indexDummy(1, 1, *pblock);
        indexDummy.pprev = pindexPrev;
        indexDummy.nHeight = pindexPrev->nHeight + 1;
        if (!pblock->ConnectBlock(txdb, &indexDummy, true))
            throw std::runtime_error("CreateNewBlock() : ConnectBlock failed");
    }

    return pblock.release();
}


void IncrementExtraNonce(CBlock* pblock, CBlockIndex* pindexPrev, unsigned int& nExtraNonce)
{
    // Update nExtraNonce
    static uint256 hashPrevBlock;
    if (hashPrevBlock != pblock->hashPrevBlock)
    {
        nExtraNonce = 0;
        hashPrevBlock = pblock->hashPrevBlock;
    }
    ++nExtraNonce;
    pblock->vtx[0].vin[0].scriptSig = (CScript() << pblock->nTime << CBigNum(nExtraNonce)) + COINBASE_FLAGS;
    assert(pblock->vtx[0].vin[0].scriptSig.size() <= 100);

    pblock->hashMerkleRoot = pblock->BuildMerkleTree();
}


void FormatHashBuffers(CBlock* pblock, char* pmidstate, char* pdata, char* phash1)
{
    //
    // Prebuild hash buffers
    //
    struct
    {
        struct unnamed2
        {
            int nVersion;
            uint256 hashPrevBlock;
            uint256 hashMerkleRoot;
            unsigned int nTime;
            unsigned int nBits;
            unsigned int nNonce;
        }
        block;
        unsigned char pchPadding0[64];
        uint256 hash1;
        unsigned char pchPadding1[64];
    }
    tmp;
    memset(&tmp, 0, sizeof(tmp));

    tmp.block.nVersion       = pblock->nVersion;
    tmp.block.hashPrevBlock  = pblock->hashPrevBlock;
    tmp.block.hashMerkleRoot = pblock->hashMerkleRoot;
    tmp.block.nTime          = pblock->nTime;
    tmp.block.nBits          = pblock->nBits;
    tmp.block.nNonce         = pblock->nNonce;

    FormatHashBlocks(&tmp.block, sizeof(tmp.block));
    FormatHashBlocks(&tmp.hash1, sizeof(tmp.hash1));

    // Byte swap all the input buffer
    for (unsigned int i = 0; i < sizeof(tmp)/4; i++)
        ((unsigned int*)&tmp)[i] = ByteReverse(((unsigned int*)&tmp)[i]);

    // Precalc the first half of the first hash, which stays constant
    SHA256Transform(pmidstate, &tmp.block, pSHA256InitState);

    memcpy(pdata, &tmp.block, 128);
    memcpy(phash1, &tmp.hash1, 64);
}


bool CheckWork(CBlock* pblock, CWallet& wallet, CReserveKey& reservekey)
{
    uint256 hash = pblock->GetHash();
    uint256 hashTarget = CBigNum().SetCompact(pblock->nBits).getuint256();

    if (hash > hashTarget)
        return false;

    //// debug print
    printf("BitcoinMiner:\n");
    printf("proof-of-work found  \n  hash: %s  \ntarget: %s\n", hash.GetHex().c_str(), hashTarget.GetHex().c_str());
    pblock->print();
    printf("generated %s\n", FormatMoney(pblock->vtx[0].vout[0].nValue).c_str());

    // Found a solution
    {
        LOCK(cs_main);
        if (pblock->hashPrevBlock != hashBestChain)
            return error("BitcoinMiner : generated block is stale");

        // Remove key from key pool
        reservekey.KeepKey();

        // Track how many getdata requests this block gets
        {
            LOCK(wallet.cs_wallet);
            wallet.mapRequestCount[pblock->GetHash()] = 0;
        }

        // Process this block the same as if we had received it from another node
        if (!ProcessBlock(NULL, pblock))
            return error("BitcoinMiner : ProcessBlock, block not accepted");
    }

    return true;
}

void static ThreadBitcoinMiner(void* parg);

static bool fGenerateBitcoins = false;
static bool fLimitProcessors = false;
static int nLimitProcessors = -1;

void static BitcoinMiner(CWallet *pwallet)
{
    printf("BitcoinMiner started\n");
    SetThreadPriority(THREAD_PRIORITY_LOWEST);

    // Each thread has its own key and counter
    CReserveKey reservekey(pwallet);
    unsigned int nExtraNonce = 0;

    while (fGenerateBitcoins)
    {
        if (fShutdown)
            return;
        while (vNodes.empty() || IsInitialBlockDownload())
        {
            Sleep(1000);
            if (fShutdown)
                return;
            if (!fGenerateBitcoins)
                return;
        }


        //
        // Create new block
        //
        unsigned int nTransactionsUpdatedLast = nTransactionsUpdated;
        CBlockIndex* pindexPrev = pindexBest;

        auto_ptr<CBlock> pblock(CreateNewBlock(reservekey));
        if (!pblock.get())
            return;
        IncrementExtraNonce(pblock.get(), pindexPrev, nExtraNonce);

        printf("Running BitcoinMiner with %d transactions in block\n", pblock->vtx.size());


        //
        // Prebuild hash buffers
        //
        char pmidstatebuf[32+16]; char* pmidstate = alignup<16>(pmidstatebuf);
        char pdatabuf[128+16];    char* pdata     = alignup<16>(pdatabuf);
        char phash1buf[64+16];    char* phash1    = alignup<16>(phash1buf);

        FormatHashBuffers(pblock.get(), pmidstate, pdata, phash1);

        unsigned int& nBlockTime = *(unsigned int*)(pdata + 64 + 4);
        unsigned int& nBlockBits = *(unsigned int*)(pdata + 64 + 8);
        unsigned int& nBlockNonce = *(unsigned int*)(pdata + 64 + 12);


        //
        // Search
        //
        int64 nStart = GetTime();
        uint256 hashTarget = CBigNum().SetCompact(pblock->nBits).getuint256();
        uint256 hashbuf[2];
        uint256& hash = *alignup<16>(hashbuf);
        loop
        {
            unsigned int nHashesDone = 0;
            unsigned int nNonceFound;

            // Crypto++ SHA-256
            nNonceFound = ScanHash_CryptoPP(pmidstate, pdata + 64, phash1,
                                            (char*)&hash, nHashesDone);

            // Check if something found
            if (nNonceFound != (unsigned int) -1)
            {
                for (unsigned int i = 0; i < sizeof(hash)/4; i++)
                    ((unsigned int*)&hash)[i] = ByteReverse(((unsigned int*)&hash)[i]);

                if (hash <= hashTarget)
                {
                    // Found a solution
                    pblock->nNonce = ByteReverse(nNonceFound);
                    assert(hash == pblock->GetHash());

                    SetThreadPriority(THREAD_PRIORITY_NORMAL);
                    CheckWork(pblock.get(), *pwalletMain, reservekey);
                    SetThreadPriority(THREAD_PRIORITY_LOWEST);
                    break;
                }
            }

            // Meter hashes/sec
            static int64 nHashCounter;
            if (nHPSTimerStart == 0)
            {
                nHPSTimerStart = GetTimeMillis();
                nHashCounter = 0;
            }
            else
                nHashCounter += nHashesDone;
            if (GetTimeMillis() - nHPSTimerStart > 4000)
            {
                static CCriticalSection cs;
                {
                    LOCK(cs);
                    if (GetTimeMillis() - nHPSTimerStart > 4000)
                    {
                        dHashesPerSec = 1000.0 * nHashCounter / (GetTimeMillis() - nHPSTimerStart);
                        nHPSTimerStart = GetTimeMillis();
                        nHashCounter = 0;
                        static int64 nLogTime;
                        if (GetTime() - nLogTime > 30 * 60)
                        {
                            nLogTime = GetTime();
                            printf("hashmeter %3d CPUs %6.0f khash/s\n", vnThreadsRunning[THREAD_MINER], dHashesPerSec/1000.0);
                        }
                    }
                }
            }

            // Check for stop or if block needs to be rebuilt
            if (fShutdown)
                return;
            if (!fGenerateBitcoins)
                return;
            if (fLimitProcessors && vnThreadsRunning[THREAD_MINER] > nLimitProcessors)
                return;
            if (vNodes.empty())
                break;
            if (nBlockNonce >= 0xffff0000)
                break;
            if (nTransactionsUpdated != nTransactionsUpdatedLast && GetTime() - nStart > 60)
                break;
            if (pindexPrev != pindexBest)
                break;

            // Update nTime every few seconds
            pblock->UpdateTime(pindexPrev);
            nBlockTime = ByteReverse(pblock->nTime);
            if (fTestNet)
            {
                // Changing pblock->nTime can change work required on testnet:
                nBlockBits = ByteReverse(pblock->nBits);
                hashTarget = CBigNum().SetCompact(pblock->nBits).getuint256();
            }
        }
    }
}

void static ThreadBitcoinMiner(void* parg)
{
    CWallet* pwallet = (CWallet*)parg;
    try
    {
        vnThreadsRunning[THREAD_MINER]++;
        BitcoinMiner(pwallet);
        vnThreadsRunning[THREAD_MINER]--;
    }
    catch (std::exception& e) {
        vnThreadsRunning[THREAD_MINER]--;
        PrintException(&e, "ThreadBitcoinMiner()");
    } catch (...) {
        vnThreadsRunning[THREAD_MINER]--;
        PrintException(NULL, "ThreadBitcoinMiner()");
    }
    nHPSTimerStart = 0;
    if (vnThreadsRunning[THREAD_MINER] == 0)
        dHashesPerSec = 0;
    printf("ThreadBitcoinMiner exiting, %d threads remaining\n", vnThreadsRunning[THREAD_MINER]);
}


void GenerateBitcoins(bool fGenerate, CWallet* pwallet)
{
    fGenerateBitcoins = fGenerate;
    nLimitProcessors = GetArg("-genproclimit", -1);
    if (nLimitProcessors == 0)
        fGenerateBitcoins = false;
    fLimitProcessors = (nLimitProcessors != -1);

    if (fGenerate)
    {
        int nProcessors = boost::thread::hardware_concurrency();
        printf("%d processors\n", nProcessors);
        if (nProcessors < 1)
            nProcessors = 1;
        if (fLimitProcessors && nProcessors > nLimitProcessors)
            nProcessors = nLimitProcessors;
        int nAddThreads = nProcessors - vnThreadsRunning[THREAD_MINER];
        printf("Starting %d BitcoinMiner threads\n", nAddThreads);
        for (int i = 0; i < nAddThreads; i++)
        {
            if (!CreateThread(ThreadBitcoinMiner, pwallet))
                printf("Error: CreateThread(ThreadBitcoinMiner) failed\n");
            Sleep(10);
        }
    }
}<|MERGE_RESOLUTION|>--- conflicted
+++ resolved
@@ -1339,17 +1339,13 @@
     bool fStrictPayToScriptHash = (pindex->nTime >= nBIP16SwitchTime);
 
     //// issue here: it doesn't know the version
-<<<<<<< HEAD
-    unsigned int nTxPos = pindex->nBlockPos + ::GetSerializeSize(CBlock(), SER_DISK, CLIENT_VERSION) - 1 + GetSizeOfCompactSize(vtx.size());
-=======
     unsigned int nTxPos;
     if (fJustCheck)
         // FetchInputs treats CDiskTxPos(1,1,1) as a special "refer to memorypool" indicator
         // Since we're just checking the block and not actually connecting it, it might not (and probably shouldn't) be on the disk to get the transaction from
         nTxPos = 1;
     else
-        nTxPos = pindex->nBlockPos + ::GetSerializeSize(CBlock(), SER_DISK) - 1 + GetSizeOfCompactSize(vtx.size());
->>>>>>> 3cd01fdf
+        nTxPos = pindex->nBlockPos + ::GetSerializeSize(CBlock(), SER_DISK, CLIENT_VERSION) - 1 + GetSizeOfCompactSize(vtx.size());
 
     map<uint256, CTxIndex> mapQueuedChanges;
     int64 nFees = 0;
@@ -1372,12 +1368,8 @@
             return DoS(100, error("ConnectBlock() : too many sigops"));
 
         CDiskTxPos posThisTx(pindex->nFile, pindex->nBlockPos, nTxPos);
-<<<<<<< HEAD
-        nTxPos += ::GetSerializeSize(tx, SER_DISK, CLIENT_VERSION);
-=======
         if (!fJustCheck)
-            nTxPos += ::GetSerializeSize(tx, SER_DISK);
->>>>>>> 3cd01fdf
+            nTxPos += ::GetSerializeSize(tx, SER_DISK, CLIENT_VERSION);
 
         MapPrevTx mapInputs;
         if (!tx.IsCoinBase())
