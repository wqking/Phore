--- conflicted
+++ resolved
@@ -3280,11 +3280,8 @@
     // Collect memory pool transactions into the block
     int64 nFees = 0;
     {
-<<<<<<< HEAD
         LOCK2(cs_main, mempool.cs);
-=======
         pindexPrev = pindexBest;
->>>>>>> 8045273a
         CTxDB txdb("r");
 
         // Priority order to process transactions
