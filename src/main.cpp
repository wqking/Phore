--- conflicted
+++ resolved
@@ -4271,16 +4271,6 @@
 static int GetWitnessCommitmentIndex(const CBlock& block)
 {
     int commitpos = -1;
-<<<<<<< HEAD
-LogPrintf("~~~~~~~~~~~~~~~5 BBB %d %s\n", (int)block.vtx[0].vout.size(), block.vtx[0].vout[0].scriptPubKey.ToString().c_str());
-    for (size_t o = 0; o < block.vtx[0].vout.size(); o++) {
-//if(block.vtx[0].vout[o].scriptPubKey.size() > 6) LogPrintf("~~~~~~~~~~~~~~~5 CCC %d %0x %0x %0x %0x %0x\n", (int)block.vtx[0].vout[o].scriptPubKey.size(), (int)block.vtx[0].vout[o].scriptPubKey[0], block.vtx[0].vout[o].scriptPubKey[1], block.vtx[0].vout[o].scriptPubKey[2], block.vtx[0].vout[o].scriptPubKey[3], block.vtx[0].vout[o].scriptPubKey[4], block.vtx[0].vout[o].scriptPubKey[5]);
-//else LogPrintf("~~~~~~~~~~~~~~~5 DDD %d\n", (int)block.vtx[0].vout[o].scriptPubKey.size());
-        if (block.vtx[0].vout[o].scriptPubKey.size() >= 38 && block.vtx[0].vout[o].scriptPubKey[0] == OP_RETURN && block.vtx[0].vout[o].scriptPubKey[1] == 0x24 && block.vtx[0].vout[o].scriptPubKey[2] == 0xaa && block.vtx[0].vout[o].scriptPubKey[3] == 0x21 && block.vtx[0].vout[o].scriptPubKey[4] == 0xa9 && block.vtx[0].vout[o].scriptPubKey[5] == 0xed) {
-            commitpos = o;
-        }
-    }
-=======
     if(block.vtx.size() > 1) {
 		for (size_t o = 0; o < block.vtx[1].vout.size(); o++) {
 			if (block.vtx[1].vout[o].scriptPubKey.size() >= 38 && block.vtx[1].vout[o].scriptPubKey[0] == OP_RETURN && block.vtx[1].vout[o].scriptPubKey[1] == 0x24 && block.vtx[1].vout[o].scriptPubKey[2] == 0xaa && block.vtx[1].vout[o].scriptPubKey[3] == 0x21 && block.vtx[1].vout[o].scriptPubKey[4] == 0xa9 && block.vtx[1].vout[o].scriptPubKey[5] == 0xed) {
@@ -4288,7 +4278,6 @@
 			}
 		}
 	}
->>>>>>> a942e165
     return commitpos;
 }
 
@@ -4296,17 +4285,10 @@
 {
     int commitpos = GetWitnessCommitmentIndex(block);
     static const std::vector<unsigned char> nonce(32, 0x00);
-<<<<<<< HEAD
-    if (commitpos != -1 /*&& GetSporkValue(SPORK_17_SEGWIT_ACTIVATION) < pindexPrev->nTime*/ && block.vtx[0].wit.IsEmpty()) {
-        block.vtx[0].wit.vtxinwit.resize(1);
-        block.vtx[0].wit.vtxinwit[0].scriptWitness.stack.resize(1);
-        block.vtx[0].wit.vtxinwit[0].scriptWitness.stack[0] = nonce;
-=======
-    if (commitpos != -1 && GetSporkValue(SPORK_17_SEGWIT_ACTIVATION) < pindexPrev->nTime && block.vtx[1].wit.IsEmpty()) {
+    if (commitpos != -1 /*&& GetSporkValue(SPORK_17_SEGWIT_ACTIVATION) < pindexPrev->nTime*/ && block.vtx[1].wit.IsEmpty()) {
         block.vtx[1].wit.vtxinwit.resize(1);
         block.vtx[1].wit.vtxinwit[0].scriptWitness.stack.resize(1);
         block.vtx[1].wit.vtxinwit[0].scriptWitness.stack[0] = nonce;
->>>>>>> a942e165
     }
 }
 
